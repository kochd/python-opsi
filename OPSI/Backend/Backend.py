#! /usr/bin/env python
# -*- coding: utf-8 -*-

# This module is part of the desktop management solution opsi
# (open pc server integration) http://www.opsi.org

# Copyright (C) 2013-2016 uib GmbH <info@uib.de>

# This program is free software: you can redistribute it and/or modify
# it under the terms of the GNU Affero General Public License as
# published by the Free Software Foundation, either version 3 of the
# License, or (at your option) any later version.

# This program is distributed in the hope that it will be useful,
# but WITHOUT ANY WARRANTY; without even the implied warranty of
# MERCHANTABILITY or FITNESS FOR A PARTICULAR PURPOSE.  See the
# GNU Affero General Public License for more details.

# You should have received a copy of the GNU Affero General Public License
# along with this program.  If not, see <http://www.gnu.org/licenses/>.
"""
Basic backend.

This holds the basic backend classes.

:copyright: uib GmbH <info@uib.de>
:author: Jan Schneider <j.schneider@uib.de>
:author: Erol Ueluekmen <e.ueluekmen@uib.de>
:author: Niko Wenselowski <n.wenselowski@uib.de>
:license: GNU Affero General Public License version 3
"""

import base64
import codecs
import collections
import copy as pycopy
import inspect
import json
import new
import os
import random
import re
import threading
import time
import warnings
from hashlib import md5
from twisted.conch.ssh import keys

if os.name == 'posix':
	with warnings.catch_warnings():
		warnings.filterwarnings("ignore", category=DeprecationWarning)
		try:
			from ldaptor.protocols import pureldap
			from ldaptor import ldapfilter
		except ImportError:
			from OPSI.ldaptor.protocols import pureldap
			from OPSI.ldaptor import ldapfilter

from OPSI.Logger import Logger
from OPSI.Types import BackendError, BackendBadValueError
from OPSI.Types import *  # this is needed for dynamic loading
from OPSI.Object import *  # this is needed for dynamic loading
from OPSI.Util import (blowfishEncrypt, blowfishDecrypt, compareVersions,
	getfqdn, removeUnit, timestamp)
from OPSI.Util.File import ConfigFile
import OPSI.SharedAlgorithm

__version__ = '4.0.7.1'

logger = Logger()
OPSI_VERSION_FILE = u'/etc/opsi/version'
OPSI_MODULES_FILE = u'/etc/opsi/modules'
OPSI_PASSWD_FILE = u'/etc/opsi/passwd'
OPSI_GLOBAL_CONF = u'/etc/opsi/global.conf'
LOG_DIR = u'/var/log/opsi'

try:
	with open(os.path.join('/etc', 'opsi', 'opsiconfd.conf')) as config:
		for line in config:
			if line.strip().startswith('max log size'):
				_, logSize = line.strip().split('=', 1)
				logSize = removeUnit(logSize.strip())
				logger.debug("Setting max log size {0}", logSize)
				DEFAULT_MAX_LOGFILE_SIZE = logSize
				break
		else:
			raise Exception("No custom setting found.")
except Exception as error:
	logger.debug("Failed to set MAX LOG SIZE from config: {0}".format(error))
	DEFAULT_MAX_LOGFILE_SIZE = 5000000


def getArgAndCallString(method):
	"""
	Inspects `method` to gain information about the method signature.

	:type method: func
	:returntype: (str, str)
	"""
	argString = []
	callString = []
	(args, varargs, varkwargs, argDefaults) = inspect.getargspec(method)

	for element in args:
		if element == 'self':
			continue

		callString.append(u'='.join((element, element)))
		if isinstance(argDefaults, tuple) and (len(argDefaults) + args.index(element) >= len(args)):
			default = argDefaults[len(argDefaults) - len(args) + args.index(element)]
			if isinstance(default, str):
				default = u"'{0}'".format(default)
			elif isinstance(default, unicode):
				default = u"u'{0}'".format(default)

			argString.append(u'='.join((element, unicode(default))))
		else:
			argString.append(element)

	for (index, element) in enumerate((varargs, varkwargs), start=1):
		if element:
			toAdd = '{0}{1}'.format(index * u'*', element)
			argString.append(toAdd)
			callString.append(toAdd)

	return (u', '.join(argString), u', '.join(callString))


class DeferredCall(object):
	def __init__(self, callback=None):
		self.error = None
		self.result = None
		self.finished = threading.Event()
		self.callback = callback
		self.callbackArgs = []
		self.callbackKwargs = {}

	def waitForResult(self):
		self.finished.wait()
		if self.error:
			raise self.error  # pylint: disable=raising-bad-type
		return self.result

	def setCallback(self, callback, *args, **kwargs):
		self.callback = callback
		self.callbackArgs = args
		self.callbackKwargs = kwargs

	def _gotResult(self):
		self.finished.set()
		if self.callback:
			self.callback(self, *self.callbackArgs, **self.callbackKwargs)


class Backend:

	matchCache = {}

	def __init__(self, **kwargs):
		"""
		Constructor that only accepts keyword arguments.

		:param name: Name of the backend
		:param username: Username to use (if required)
		:param password: Password to use (if required)
		:param context: Context backend. Calling backend methods from \
other backend methods is done by using the context backend. \
This defaults to ``self``.
		"""
		self._name = None
		self._username = None
		self._password = None
		self._context = self

		self._opsiVersionFile = OPSI_VERSION_FILE
		self._opsiModulesFile = OPSI_MODULES_FILE

		for (option, value) in kwargs.items():
			option = option.lower()
			if option == 'name':
				self._name = value
			elif option == 'username':
				self._username = value
			elif option == 'password':
				self._password = value
			elif option == 'context':
				self._context = value
				logger.info(u"Backend context was set to %s" % self._context)
			elif option == 'opsimodulesfile':
				self._opsiModulesFile = forceFilename(value)
			elif option == 'opsiversionfile':
				self._opsiVersionFile = forceFilename(value)
		self._options = {}

		try:
			with codecs.open(self._opsiVersionFile, 'r', 'utf-8') as f:
				self._opsiVersion = f.readline().strip()
		except Exception as error:
			logger.error(u"Failed to read version info from file {0!r}: {1}".format(self._opsiVersionFile, error))
			self._opsiVersion = 'unknown'

	def _setContext(self, context):
		"""Setting the context backend."""
		self._context = context

	def _getContext(self):
		"""Getting the context backend."""
		return self._context

	def _objectHashMatches(self, objHash, **filter):
		"""
		Checks if the opsi object hash matches the filter.

		:returntype: bool
		"""
		for attribute, value in objHash.iteritems():
			if not filter.get(attribute):
				continue
			matched = False

			try:
				logger.debug(
					u"Testing match of filter {0!r} of attribute {1!r} with "
					u"value {2!r}", filter[attribute], attribute, value
				)
				filterValues = forceUnicodeList(filter[attribute])
				if forceUnicodeList(value) == filterValues or forceUnicode(value) in filterValues:
					matched = True
				else:
					for filterValue in filterValues:
						if attribute == 'type':
							match = False
							Class = eval(filterValue)
							for subClass in Class.subClasses:
								if subClass == value:
									matched = True
									break

							continue

						if isinstance(value, list):
							if filterValue in value:
								matched = True
								break

							continue
						elif value is None or isinstance(value, bool):
							continue
						elif isinstance(value, (float, long, int)) or re.search('^\s*([>=<]+)\s*([\d\.]+)', forceUnicode(filterValue)):
							operator = '=='
							v = forceUnicode(filterValue)
							match = re.search('^\s*([>=<]+)\s*([\d\.]+)', filterValue)
							if match:
								operator = match.group(1)  # pylint: disable=maybe-no-member
								v = match.group(2)  # pylint: disable=maybe-no-member

							try:
								matched = compareVersions(value, operator, v)
								if matched:
									break
							except Exception:
								pass

							continue

						if '*' in filterValue and re.search('^%s$' % filterValue.replace('*', '.*'), value):
							matched = True
							break

				if matched:
					logger.debug(
<<<<<<< HEAD
						u"Value {0!r} matched filter {1!r}, attribute "
						u"{2!r}".format(value, filter[attribute], attribute)
=======
						u"Value {0!r} matched filter {1!r}, attribute {2!r}",
						value, filter[attribute], attribute
>>>>>>> 0a799b8f
					)
				else:
					# No match, we can stop further checks.
					return False
			except Exception as err:
				raise Exception(
					u"Testing match of filter {0!r} of attribute {1!r} with "
					u"value {2!r} failed: {error}".format(
						filter[attribute], attribute, value, error=err
					)
				)

		return True

	def backend_setOptions(self, options):
		"""
		Change the behaviour of the backend.

		:param options: The options to set. Unknown keywords will be ignored.
		:type options: dict
		"""
		options = forceDict(options)
		for (key, value) in options.items():
			if key not in self._options:
				continue

			if type(value) != type(self._options[key]):
				# raise ValueError(u"Wrong type '%s' for option '%s', expecting type '%s'" % (type(value), key, type(self._options[key])))
				continue

			self._options[key] = value

	def backend_getOptions(self):
		"""
		Get the current backend options.

		:returntype: dict
		"""
		return self._options

	def backend_getInterface(self):
		methods = {}
		for methodName, function in inspect.getmembers(self, inspect.ismethod):
			if methodName.startswith('_'):
				# protected / private
				continue

			args, varargs, keywords, defaults = inspect.getargspec(function)
			if args:
				params = [arg for arg in forceList(args) if arg != 'self']
			else:
				params = []

			if defaults is not None and len(defaults) > 0:
				offset = len(params) - len(defaults)
				for i in xrange(len(defaults)):
					index = offset + i
					params[index] = '*{0}'.format(params[index])

			for (index, element) in enumerate((varargs, keywords), start=1):
				if element:
					stars = '*' * index
					params.extend(['{0}{1}'.format(stars, arg) for arg in forceList(element)])

			logger.debug2(u"{0} interface method: name {1!r}, params {2}", self.__class__.__name__, methodName, params)
			methods[methodName] = {
				'name': methodName,
				'params': params,
				'args': args,
				'varargs': varargs,
				'keywords': keywords,
				'defaults': defaults
			}

		return [methods[name] for name in sorted(methods.keys())]

	def backend_info(self):
		"""
		Get info about the used opsi version and the licensed modules.

		:returntype: dict
		"""
		modules = {}
		helpermodules = {}
		try:
			modules['valid'] = False
			f = codecs.open(self._opsiModulesFile, 'r', 'utf-8')
			for line in f.readlines():
				line = line.strip()
				if '=' not in line:
					logger.error(u"Found bad line '%s' in modules file '%s'" % (line, self._opsiModulesFile))
					continue
				(module, state) = line.split('=', 1)
				module = module.strip().lower()
				state = state.strip()
				if module in ('signature', 'customer', 'expires'):
					modules[module] = state
					continue
				state = state.lower()
				if state not in ('yes', 'no'):
					try:
						helpermodules[module] = state
						state = int(state)
					except ValueError:
						logger.error(u"Found bad line '%s' in modules file '%s'" % (line, self._opsiModulesFile))
						continue
				if isinstance(state, int):
					modules[module] = (state > 0)
				else:
					modules[module] = (state == 'yes')
			f.close()
			if not modules.get('signature'):
				modules = {'valid': False}
				raise Exception(u"Signature not found")
			if not modules.get('customer'):
				modules = {'valid': False}
				raise Exception(u"Customer not found")
			if (modules.get('expires', '') != 'never') and (time.mktime(time.strptime(modules.get('expires', '2000-01-01'), "%Y-%m-%d")) - time.time() <= 0):
				modules = {'valid': False}
				raise Exception(u"Signature expired")
			publicKey = keys.Key.fromString(data=base64.decodestring('AAAAB3NzaC1yc2EAAAADAQABAAABAQCAD/I79Jd0eKwwfuVwh5B2z+S8aV0C5suItJa18RrYip+d4P0ogzqoCfOoVWtDojY96FDYv+2d73LsoOckHCnuh55GA0mtuVMWdXNZIE8Avt/RzbEoYGo/H0weuga7I8PuQNC/nyS8w3W8TH4pt+ZCjZZoX8S+IizWCYwfqYoYTMLgB0i+6TCAfJj3mNgCrDZkQ24+rOFS4a8RrjamEz/b81noWl9IntllK1hySkR+LbulfTGALHgHkDUlk0OSu+zBPw/hcDSOMiDQvvHfmR4quGyLPbQ2FOVm1TzE0bQPR+Bhx4V8Eo2kNYstG2eJELrz7J1TJI0rCjpB+FQjYPsP')).keyObject
			data = u''
			mks = modules.keys()
			mks.sort()
			for module in mks:
				if module in ('valid', 'signature'):
					continue

				if module in helpermodules:
					val = helpermodules[module]
				else:
					val = modules[module]
					if val is False:
						val = 'no'
					elif val is True:
						val = 'yes'

				data += u'%s = %s\r\n' % (module.lower().strip(), val)
			modules['valid'] = bool(publicKey.verify(md5(data).digest(), [long(modules['signature'])]))
		except Exception as e:
			logger.warning(u"Failed to read opsi modules file '%s': %s" % (self._opsiModulesFile, e))

		return {
			"opsiVersion": self._opsiVersion,
			"modules": modules,
			"realmodules": helpermodules
		}

	def backend_getSharedAlgorithm(self, function):
		raise BackendError(
			u"This function has been removed. "
			u"If you rely on this feature please get in touch with us "
			u"on the forums - https://forum.opsi.org/"
		)

	def backend_exit(self):
		pass

	def __repr__(self):
		if self._name:
			return u'<{0}(name={1!r})>'.format(self.__class__.__name__, self._name)
		else:
			return u'<{0}()>'.format(self.__class__.__name__)


class ExtendedBackend(Backend):
	"""
	Extending an backend with additional functionality.
	"""
	def __init__(self, backend, overwrite=True):
		"""
		Constructor.

		:param backend: Instance of the backend to extend.
		:param overwrite: Overwriting the public methods of the backend.
		"""
		Backend.__init__(self)
		self._backend = backend
		if self._context is self:
			logger.info(u"Setting context to backend %s" % self._context)
			self._context = self._backend
		self._overwrite = forceBool(overwrite)
		self._createInstanceMethods()

	def _createInstanceMethods(self):
		logger.debug(u"%s is creating instance methods" % self.__class__.__name__)
		for methodName, functionRef in inspect.getmembers(self._backend, inspect.ismethod):
			if methodName.startswith('_'):
				# Not a public method
				continue

			logger.debug2(u"Found public {0} method {1!r}", self._backend.__class__.__name__, methodName)
			if hasattr(self, methodName):
				if self._overwrite:
					logger.debug(u"%s: overwriting method %s of backend instance %s" % (self.__class__.__name__, methodName, self._backend))
					continue
				else:
					logger.debug(u"%s: not overwriting method %s of backend instance %s" % (self.__class__.__name__, methodName, self._backend))

			argString, callString = getArgAndCallString(functionRef)

			exec(u'def %s(self, %s): return self._executeMethod("%s", %s)' % (methodName, argString, methodName, callString))
			setattr(self, methodName, new.instancemethod(eval(methodName), self, self.__class__))

	def _executeMethod(self, methodName, **kwargs):
		logger.debug(u"ExtendedBackend {0!r}: executing {1!r} on backend {2!r}", self, methodName, self._backend)
		meth = getattr(self._backend, methodName)
		return meth(**kwargs)

	def backend_info(self):
		if self._backend:
			return self._backend.backend_info()
		return Backend.backend_info(self)

	def backend_setOptions(self, options):
		"""
		Set options on ``self`` and the extended backend.

		:type options: dict
		"""
		Backend.backend_setOptions(self, options)
		if self._backend:
			self._backend.backend_setOptions(options)

	def backend_getOptions(self):
		"""
		Get options from the current and the extended backend.

		:returntype: dict
		"""
		options = Backend.backend_getOptions(self)
		if self._backend:
			options.update(self._backend.backend_getOptions())
		return options

	def backend_exit(self):
		if self._backend:
			logger.debug(u"Calling backend_exit() on backend %s" % self._backend)
			self._backend.backend_exit()


class ConfigDataBackend(Backend):
	"""
	Base class for backends holding data.

	These backends should keep data integrity intact but not alter the data.
	"""

	def __init__(self, **kwargs):
		"""
		Constructor.

		Keyword arguments can differ between implementation.
		:param audithardwareconfigfile: Location of the hardware audit \
configuration file.
		:param audihardwareconfiglocalesdir: Location of the directory \
containing the localisation of the hardware audit.
		:param opsipasswdfile: Location of opsis own passwd file.
		:param depotid: Id of the current depot.
		:param maxlogsize: Maximum size of a logfile.
		"""
		Backend.__init__(self, **kwargs)
		self._auditHardwareConfigFile = u'/etc/opsi/hwaudit/opsihwaudit.conf'
		self._auditHardwareConfigLocalesDir = u'/etc/opsi/hwaudit/locales'
		self._opsiPasswdFile = OPSI_PASSWD_FILE
		self._maxLogfileSize = DEFAULT_MAX_LOGFILE_SIZE
		self._depotId = None

		for (option, value) in kwargs.items():
			option = option.lower()
			if option == 'audithardwareconfigfile':
				self._auditHardwareConfigFile = forceFilename(value)
			elif option == 'audithardwareconfiglocalesdir':
				self._auditHardwareConfigLocalesDir = forceFilename(value)
			elif option == 'opsipasswdfile':
				self._opsiPasswdFile = forceFilename(value)
			elif option in ('depotid', 'serverid'):
				self._depotId = value
			elif option == 'maxlogsize':
				self._maxLogfileSize = forceInt(value)
				logger.info(u'Logsize limited to: {0}'.format(self._maxLogfileSize))

		if not self._depotId:
			self._depotId = getfqdn(conf=OPSI_GLOBAL_CONF)
		self._depotId = forceHostId(self._depotId)

		self._options['additionalReferentialIntegrityChecks'] = True

	def _testFilterAndAttributes(self, Class, attributes, **filter):
		if not attributes:
			if not filter:
				return

			attributes = []

		possibleAttributes = getPossibleClassAttributes(Class)

		for attribute in forceUnicodeList(attributes):
			if attribute not in possibleAttributes:
				raise BackendBadValueError("Class {0!r} has no attribute '{1}'".format(Class, attribute))

		for attribute in filter:
			if attribute not in possibleAttributes:
				raise BackendBadValueError("Class {0!r} has no attribute '{1}'".format(Class, attribute))

	def backend_createBase(self):
		"""
		Setting up the base for the backend to store its data.

		This can be something like creating a directory structure to setting up a databse.
		"""
		pass

	def backend_deleteBase(self):
		"""
		Deleting the base of the backend.

		This is the place to undo all the things that were created by \
*backend_createBase*.
		"""
		pass

	# - - - - - - - - - - - - - - - - - - - - - - - - - - - - - - - - - - - - - - - - - - - - - - - -
	# -   Logs                                                                                      -
	# - - - - - - - - - - - - - - - - - - - - - - - - - - - - - - - - - - - - - - - - - - - - - - - -
	def log_write(self, logType, data, objectId=None, append=False):
		"""
		Write log data into the corresponding log file.

		:param logType: Type of log. \
Currently supported: *bootimage*, *clientconnect*, *instlog* or *opsiconfd*.
		:param data: Log content
		:type data: Unicode
		:param objectId: Specialising of ``logType``
		:param append: Changes the behaviour to either append or \
overwrite the log.
		:type append: bool
		"""
		logType = forceUnicode(logType)
		if logType not in ('bootimage', 'clientconnect', 'instlog', 'userlogin', 'opsiconfd'):
			raise BackendBadValueError(u"Unknown log type '%s'" % logType)

		if not objectId:
			if logType in ('bootimage', 'clientconnect', 'userlogin', 'instlog', 'opsiconfd'):
				raise BackendBadValueError(u"Log type '%s' requires objectId" % logType)
		else:
			objectId = forceObjectId(objectId)

		if not os.path.exists(os.path.join(LOG_DIR, logType)):
			os.mkdir(os.path.join(LOG_DIR, logType), 0o2770)

		limitFileSize = self._maxLogfileSize > 0
		data = forceUnicode(data)
		logFile = os.path.join(LOG_DIR, logType, '{0}.log'.format(objectId))

		if forceBool(append):
			logWriteMode = 'a'

			if limitFileSize:
				try:
					with open(logFile, 'wx'):
						pass

					# If we got here the file was created by us and we
					# can safely assume that it has no content.
					currentLogSize = 0
				except IOError as ioerr:
					if ioerr.errno != 17:  # 17 is File exists
						raise

					# The file existed before and we can now check it's
					# current size
					currentLogSize = os.stat(logFile).st_size

				amountToReadFromLog = self._maxLogfileSize - len(data)

				if 0 < amountToReadFromLog and amountToReadFromLog < currentLogSize:
					with codecs.open(logFile, 'r', 'utf-8', 'replace') as log:
						log.seek(currentLogSize - amountToReadFromLog)
						data = log.read() + data

					logWriteMode = "w"
				elif amountToReadFromLog <= 0:
					logWriteMode = "w"
		else:
			logWriteMode = "w"

		if limitFileSize:
			data = self._truncateLogData(data, self._maxLogfileSize)

		with codecs.open(logFile, logWriteMode, 'utf-8', 'replace') as log:
			log.write(data)

		os.chmod(logFile, 0o640)

	@staticmethod
	def _truncateLogData(data, maxSize):
		maxSize = forceInt(maxSize)
		dataLength = len(data)
		if dataLength > maxSize:
			start = data.find('\n', dataLength - maxSize)
			if start == -1:
				start = dataLength - maxSize
			return data[start:].lstrip()

		return data

	def log_read(self, logType, objectId=None, maxSize=DEFAULT_MAX_LOGFILE_SIZE):
		"""
		Return the content of a log.

		:param logType: Type of log. \
Currently supported: *bootimage*, *clientconnect*, *instlog* or *opsiconfd*.
		:type data: Unicode
		:param objectId: Specialising of ``logType``
		:param maxSize: Limit for the amount of returned characters.
		"""
		logType = forceUnicode(logType)

		if logType not in ('bootimage', 'clientconnect', 'instlog', 'userlogin', 'opsiconfd'):
			raise BackendBadValueError(u'Unknown log type {0!r}'.format(logType))

		if objectId:
			objectId = forceObjectId(objectId)
			logFile = os.path.join(LOG_DIR, logType, '{0}.log'.format(objectId))
		else:
			if logType in ('bootimage', 'clientconnect', 'userlogin', 'instlog'):
				raise BackendBadValueError(u"Log type {0!r} requires objectId".format(logType))

			logFile = os.path.join(LOG_DIR, logType, 'opsiconfd.log')

		try:
			with codecs.open(logFile, 'r', 'utf-8', 'replace') as log:
				data = log.read()
		except IOError as ioerr:
			if ioerr.errno == 2:  # This is "No such file or directory"
				return u''

			raise

		if maxSize > 0:
			return self._truncateLogData(data, maxSize)

		return data

	# - - - - - - - - - - - - - - - - - - - - - - - - - - - - - - - - - - - - - - - - - - - - - - - -
	# -   Users                                                                                     -
	# - - - - - - - - - - - - - - - - - - - - - - - - - - - - - - - - - - - - - - - - - - - - - - - -
	def user_getCredentials(self, username=u'pcpatch', hostId=None):
		"""
		Get the credentials of an opsi user.
		The information is stored in ``/etc/opsi/passwd``.

		:param hostId: Optional value that should be the calling host.
		:return: Dict with the keys *password* and *rsaPrivateKey*. \
If this is called with an valid hostId the data will be encrypted with \
the opsi host key.
		:returntype: dict
		"""
		username = forceUnicodeLower(username)
		if hostId:
			hostId = forceHostId(hostId)

		result = {'password': u'', 'rsaPrivateKey': u''}

		cf = ConfigFile(filename=self._opsiPasswdFile)
		lineRegex = re.compile('^\s*([^:]+)\s*:\s*(\S+)\s*$')
		for line in cf.parse():
			match = lineRegex.search(line)
			if match is None:
				continue

			if match.group(1) == username:
				result['password'] = match.group(2)
				break

		if not result['password']:
			raise BackendMissingDataError(u"Username '%s' not found in '%s'" % (username, self._opsiPasswdFile))

		depot = self.host_getObjects(id=self._depotId)
		if not depot:
			raise BackendMissingDataError(u"Depot {0!r} not found in backend".format(self._depotId))

		depot = depot[0]
		if not depot.opsiHostKey:
			raise BackendMissingDataError(u"Host key for depot '%s' not found" % self._depotId)

		result['password'] = blowfishDecrypt(depot.opsiHostKey, result['password'])

		if username == 'pcpatch':
			try:
				import pwd
				idRsa = os.path.join(pwd.getpwnam(username)[5], u'.ssh', u'id_rsa')
				with open(idRsa, 'r') as f:
					result['rsaPrivateKey'] = f.read()
			except Exception as e:
				logger.debug(e)

		if hostId:
			host = self._context.host_getObjects(id=hostId)  # pylint: disable=maybe-no-member
			if not host:
				raise BackendMissingDataError(u"Host '%s' not found in backend" % hostId)
			host = host[0]
			result['password'] = blowfishEncrypt(host.opsiHostKey, result['password'])
			if result['rsaPrivateKey']:
				result['rsaPrivateKey'] = blowfishEncrypt(host.opsiHostKey, result['rsaPrivateKey'])

		return result

	def user_setCredentials(self, username, password):
		"""
		Set the password of an opsi user.
		The information is stored in ``/etc/opsi/passwd``.
		The password will be encrypted with the opsi host key of the \
depot where the method is.
		"""
		username = forceUnicodeLower(username)
		password = forceUnicode(password)

		depot = self._context.host_getObjects(id=self._depotId)  # pylint: disable=maybe-no-member
		if not depot:
			raise Exception(u"Depot '%s' not found in backend %s" % (self._depotId, self._context))
		depot = depot[0]

		encodedPassword = blowfishEncrypt(depot.opsiHostKey, password)

		cf = ConfigFile(filename=self._opsiPasswdFile)
		lineRegex = re.compile('^\s*([^:]+)\s*:\s*(\S+)\s*$')
		lines = []
		if os.path.exists(self._opsiPasswdFile):
			for line in cf.readlines():
				match = lineRegex.search(line)
				if not match or (match.group(1) != username):
					lines.append(line.rstrip())
		lines.append(u'%s:%s' % (username, encodedPassword))
		cf.open('w')
		cf.writelines(lines)
		cf.close()

	# - - - - - - - - - - - - - - - - - - - - - - - - - - - - - - - - - - - - - - - - - - - - - - - -
	# -   Hosts                                                                                     -
	# - - - - - - - - - - - - - - - - - - - - - - - - - - - - - - - - - - - - - - - - - - - - - - - -
	def host_insertObject(self, host):
		host = forceObjectClass(host, Host)
		host.setDefaults()  # pylint: disable=maybe-no-member

	def host_updateObject(self, host):
		host = forceObjectClass(host, Host)

	def host_getHashes(self, attributes=[], **filter):
		return [obj.toHash() for obj in self.host_getObjects(attributes, **filter)]

	def host_getObjects(self, attributes=[], **filter):
		self._testFilterAndAttributes(Host, attributes, **filter)
		return []

	def host_deleteObjects(self, hosts):
		for host in forceObjectClassList(hosts, Host):
			# Remove from groups
			self._context.objectToGroup_deleteObjects(  # pylint: disable=maybe-no-member
				self._context.objectToGroup_getObjects(  # pylint: disable=maybe-no-member
					groupType='HostGroup',
					objectId=host.id
				)
			)

			if isinstance(host, OpsiClient):
				# Remove product states
				self._context.productOnClient_deleteObjects(  # pylint: disable=maybe-no-member
					self._context.productOnClient_getObjects(clientId=host.id)  # pylint: disable=maybe-no-member
				)
			elif isinstance(host, OpsiDepotserver):
				# This is also true for OpsiConfigservers
				# Remove products
				self._context.productOnDepot_deleteObjects(  # pylint: disable=maybe-no-member
					self._context.productOnDepot_getObjects(depotId=host.id)  # pylint: disable=maybe-no-member
				)
			# Remove product property states
			self._context.productPropertyState_deleteObjects(  # pylint: disable=maybe-no-member
				self._context.productPropertyState_getObjects(objectId=host.id)  # pylint: disable=maybe-no-member
			)
			# Remove config states
			self._context.configState_deleteObjects(  # pylint: disable=maybe-no-member
				self._context.configState_getObjects(objectId=host.id)  # pylint: disable=maybe-no-member
			)

			if isinstance(host, OpsiClient):
				# Remove boot configurations
				self._context.bootConfiguration_deleteObjects(  # pylint: disable=maybe-no-member
					self._context.bootConfiguration_getObjects(  # pylint: disable=maybe-no-member
						name=[],
						clientId=host.id
					)
				)

				# Remove audit softwares
				self._context.auditSoftwareOnClient_deleteObjects(  # pylint: disable=maybe-no-member
					self._context.auditSoftwareOnClient_getObjects(  # pylint: disable=maybe-no-member
						clientId=host.id
					)
				)

			# Remove audit hardwares
			self._context.auditHardwareOnHost_deleteObjects(  # pylint: disable=maybe-no-member
				self._context.auditHardwareOnHost_getObjects(hostId=host.id)  # pylint: disable=maybe-no-member
			)

			if isinstance(host, OpsiClient):
				# Free software licenses
				self._context.licenseOnClient_deleteObjects(  # pylint: disable=maybe-no-member
					self._context.licenseOnClient_getObjects(clientId=host.id)  # pylint: disable=maybe-no-member
				)

				softwareLicenses = self._context.softwareLicense_getObjects(boundToHost=host.id)  # pylint: disable=maybe-no-member
				softwareLicenses = softwareLicenses or []
				for softwareLicense in softwareLicenses:
					softwareLicense.boundToHost = None
					self._context.softwareLicense_insertObject(softwareLicense)  # pylint: disable=maybe-no-member

	# - - - - - - - - - - - - - - - - - - - - - - - - - - - - - - - - - - - - - - - - - - - - - - - -
	# -   Configs                                                                                   -
	# - - - - - - - - - - - - - - - - - - - - - - - - - - - - - - - - - - - - - - - - - - - - - - - -
	def config_insertObject(self, config):
		config = forceObjectClass(config, Config)
		config.setDefaults()  # pylint: disable=maybe-no-member

	def config_updateObject(self, config):
		config = forceObjectClass(config, Config)

	def config_getHashes(self, attributes=[], **filter):
		return [obj.toHash() for obj in self.config_getObjects(attributes, **filter)]

	def config_getObjects(self, attributes=[], **filter):
		self._testFilterAndAttributes(Config, attributes, **filter)
		return []

	def config_deleteObjects(self, configs):
		ids = [config.id for config in forceObjectClassList(configs, Config)]

		if ids:
			self._context.configState_deleteObjects(  # pylint: disable=maybe-no-member
				self._context.configState_getObjects(  # pylint: disable=maybe-no-member
					configId=ids,
					objectId=[]
				)
			)

	# - - - - - - - - - - - - - - - - - - - - - - - - - - - - - - - - - - - - - - - - - - - - - - - -
	# -   ConfigStates                                                                              -
	# - - - - - - - - - - - - - - - - - - - - - - - - - - - - - - - - - - - - - - - - - - - - - - - -
	def configState_insertObject(self, configState):
		configState = forceObjectClass(configState, ConfigState)
		configState.setDefaults()  # pylint: disable=maybe-no-member

		if self._options['additionalReferentialIntegrityChecks']:
			configIds = [config.id for config in self._context.config_getObjects(attributes=['id'])]  # pylint: disable=maybe-no-member

			if configState.configId not in configIds:  # pylint: disable=maybe-no-member
				raise BackendReferentialIntegrityError(u"Config with id '%s' not found" % configState.configId)  # pylint: disable=maybe-no-member

	def configState_updateObject(self, configState):
		configState = forceObjectClass(configState, ConfigState)

	def configState_getHashes(self, attributes=[], **filter):
		return [obj.toHash() for obj in self.configState_getObjects(attributes, **filter)]

	def configState_getObjects(self, attributes=[], **filter):
		self._testFilterAndAttributes(ConfigState, attributes, **filter)
		return []

	def configState_deleteObjects(self, configStates):
		pass

	# - - - - - - - - - - - - - - - - - - - - - - - - - - - - - - - - - - - - - - - - - - - - - - - -
	# -   Products                                                                                  -
	# - - - - - - - - - - - - - - - - - - - - - - - - - - - - - - - - - - - - - - - - - - - - - - - -
	def product_insertObject(self, product):
		product = forceObjectClass(product, Product)
		product.setDefaults()  # pylint: disable=maybe-no-member

	def product_updateObject(self, product):
		product = forceObjectClass(product, Product)

	def product_getHashes(self, attributes=[], **filter):
		return [obj.toHash() for obj in self.product_getObjects(attributes, **filter)]

	def product_getObjects(self, attributes=[], **filter):
		self._testFilterAndAttributes(Product, attributes, **filter)
		return []

	def product_deleteObjects(self, products):
		productByIdAndVersion = collections.defaultdict(lambda: collections.defaultdict(list))
		for product in forceObjectClassList(products, Product):
			productByIdAndVersion[product.id][product.productVersion].append(product.packageVersion)

			self._context.productProperty_deleteObjects(  # pylint: disable=maybe-no-member
				self._context.productProperty_getObjects(  # pylint: disable=maybe-no-member
					productId=product.id,
					productVersion=product.productVersion,
					packageVersion=product.packageVersion
				)
			)
			self._context.productDependency_deleteObjects(  # pylint: disable=maybe-no-member
				self._context.productDependency_getObjects(  # pylint: disable=maybe-no-member
					productId=product.id,
					productVersion=product.productVersion,
					packageVersion=product.packageVersion
				)
			)
			self._context.productOnDepot_deleteObjects(  # pylint: disable=maybe-no-member
				self._context.productOnDepot_getObjects(  # pylint: disable=maybe-no-member
					productId=product.id,
					productVersion=product.productVersion,
					packageVersion=product.packageVersion
				)
			)

		for (productId, versions) in productByIdAndVersion.items():
			allProductVersionsWillBeDeleted = True
			for product in self._context.product_getObjects(attributes=['id', 'productVersion', 'packageVersion'], id=productId):  # pylint: disable=maybe-no-member
				if not product.packageVersion in versions.get(product.productVersion, []):
					allProductVersionsWillBeDeleted = False
					break
			if not allProductVersionsWillBeDeleted:
				continue

			# Remove from groups, when allProductVerionsWillBeDelted
			self._context.objectToGroup_deleteObjects(  # pylint: disable=maybe-no-member
				self._context.objectToGroup_getObjects(  # pylint: disable=maybe-no-member
					groupType='ProductGroup',
					objectId=productId
				)
			)
			self._context.productOnClient_deleteObjects(  # pylint: disable=maybe-no-member
				self._context.productOnClient_getObjects(productId=productId)  # pylint: disable=maybe-no-member
			)
			self._context.productPropertyState_deleteObjects(  # pylint: disable=maybe-no-member
				self._context.productPropertyState_getObjects(productId=productId)  # pylint: disable=maybe-no-member
			)

	# - - - - - - - - - - - - - - - - - - - - - - - - - - - - - - - - - - - - - - - - - - - - - - - -
	# -   ProductProperties                                                                         -
	# - - - - - - - - - - - - - - - - - - - - - - - - - - - - - - - - - - - - - - - - - - - - - - - -
	def productProperty_insertObject(self, productProperty):
		productProperty = forceObjectClass(productProperty, ProductProperty)
		productProperty.setDefaults()  # pylint: disable=maybe-no-member

		if self._options['additionalReferentialIntegrityChecks']:
			if not self._context.product_getObjects(  # pylint: disable=maybe-no-member
					attributes=['id', 'productVersion', 'packageVersion'],
					id=productProperty.productId,  # pylint: disable=maybe-no-member
					productVersion=productProperty.productVersion,  # pylint: disable=maybe-no-member
					packageVersion=productProperty.packageVersion):  # pylint: disable=maybe-no-member

				raise BackendReferentialIntegrityError(
					u"Product with id '{0}', productVersion '{1}', "
					u"packageVersion '{2}' not found".format(
						productProperty.productId,  # pylint: disable=maybe-no-member
						productProperty.productVersion,  # pylint: disable=maybe-no-member
						productProperty.packageVersion  # pylint: disable=maybe-no-member
					)
				)

	def productProperty_updateObject(self, productProperty):
		productProperty = forceObjectClass(productProperty, ProductProperty)

	def productProperty_getHashes(self, attributes=[], **filter):
		return [obj.toHash() for obj in self.productProperty_getObjects(attributes, **filter)]

	def productProperty_getObjects(self, attributes=[], **filter):
		self._testFilterAndAttributes(ProductProperty, attributes, **filter)
		return []

	def productProperty_deleteObjects(self, productProperties):
		pass

	# - - - - - - - - - - - - - - - - - - - - - - - - - - - - - - - - - - - - - - - - - - - - - - - -
	# -   ProductDependencies                                                                       -
	# - - - - - - - - - - - - - - - - - - - - - - - - - - - - - - - - - - - - - - - - - - - - - - - -
	def productDependency_insertObject(self, productDependency):
		productDependency = forceObjectClass(productDependency, ProductDependency)
		productDependency.setDefaults()  # pylint: disable=maybe-no-member
		if not productDependency.getRequiredAction() and not productDependency.getRequiredInstallationStatus():  # pylint: disable=maybe-no-member
			raise BackendBadValueError(u"Either a required action or a required installation status must be given")
		if self._options['additionalReferentialIntegrityChecks']:
			if not self._context.product_getObjects(  # pylint: disable=maybe-no-member
					attributes=['id', 'productVersion', 'packageVersion'],
					id=productDependency.productId,  # pylint: disable=maybe-no-member
					productVersion=productDependency.productVersion,  # pylint: disable=maybe-no-member
					packageVersion=productDependency.packageVersion):  # pylint: disable=maybe-no-member

				raise BackendReferentialIntegrityError(
					u"Product with id '{0}', productVersion '{1}', "
					u"packageVersion '{2}' not found".format(
						productDependency.productId,  # pylint: disable=maybe-no-member
						productDependency.productVersion,  # pylint: disable=maybe-no-member
						productDependency.packageVersion  # pylint: disable=maybe-no-member
					)
				)

	def productDependency_updateObject(self, productDependency):
		productDependency = forceObjectClass(productDependency, ProductDependency)

	def productDependency_getHashes(self, attributes=[], **filter):
		return [obj.toHash() for obj in self.productDependency_getObjects(attributes, **filter)]

	def productDependency_getObjects(self, attributes=[], **filter):
		self._testFilterAndAttributes(ProductDependency, attributes, **filter)
		return []

	def productDependency_deleteObjects(self, productDependencies):
		pass

	# - - - - - - - - - - - - - - - - - - - - - - - - - - - - - - - - - - - - - - - - - - - - - - - -
	# -   ProductOnDepots                                                                           -
	# - - - - - - - - - - - - - - - - - - - - - - - - - - - - - - - - - - - - - - - - - - - - - - - -
	def productOnDepot_insertObject(self, productOnDepot):
		productOnDepot = forceObjectClass(productOnDepot, ProductOnDepot)
		productOnDepot.setDefaults()  # pylint: disable=maybe-no-member

		if self._options['additionalReferentialIntegrityChecks']:
			if not self._context.product_getObjects(  # pylint: disable=maybe-no-member
				attributes=['id', 'productVersion', 'packageVersion'],
				id=productOnDepot.productId,  # pylint: disable=maybe-no-member
				productVersion=productOnDepot.productVersion,  # pylint: disable=maybe-no-member
				packageVersion=productOnDepot.packageVersion):  # pylint: disable=maybe-no-member

				raise BackendReferentialIntegrityError(
					u"Product with id '{0}', productVersion '{1}', "
					u"packageVersion '{2}' not found".format(
						productOnDepot.productId,  # pylint: disable=maybe-no-member
						productOnDepot.productVersion,  # pylint: disable=maybe-no-member
						productOnDepot.packageVersion  # pylint: disable=maybe-no-member
					)
				)

	def productOnDepot_updateObject(self, productOnDepot):
		productOnDepot = forceObjectClass(productOnDepot, ProductOnDepot)

		if self._options['additionalReferentialIntegrityChecks']:
			if not self._context.product_getObjects(  # pylint: disable=maybe-no-member
				attributes=['id', 'productVersion', 'packageVersion'],
				id=productOnDepot.productId,  # pylint: disable=maybe-no-member
				productVersion=productOnDepot.productVersion,  # pylint: disable=maybe-no-member
				packageVersion=productOnDepot.packageVersion):  # pylint: disable=maybe-no-member

				raise BackendReferentialIntegrityError(
					u"Product with id '{0}', productVersion '{1}', "
					u"packageVersion '{2}' not found".format(
						productOnDepot.productId,  # pylint: disable=maybe-no-member
						productOnDepot.productVersion,  # pylint: disable=maybe-no-member
						productOnDepot.packageVersion  # pylint: disable=maybe-no-member
					)
				)

	def productOnDepot_getHashes(self, attributes=[], **filter):
		return [obj.toHash() for obj in self.productOnDepot_getObjects(attributes, **filter)]

	def productOnDepot_getObjects(self, attributes=[], **filter):
		self._testFilterAndAttributes(ProductOnDepot, attributes, **filter)
		return []

	def productOnDepot_deleteObjects(self, productOnDepots):
		pass

	# - - - - - - - - - - - - - - - - - - - - - - - - - - - - - - - - - - - - - - - - - - - - - - - -
	# -   ProductOnClients                                                                          -
	# - - - - - - - - - - - - - - - - - - - - - - - - - - - - - - - - - - - - - - - - - - - - - - - -
	def productOnClient_insertObject(self, productOnClient):
		productOnClient = forceObjectClass(productOnClient, ProductOnClient)
		productOnClient.setDefaults()  # pylint: disable=maybe-no-member

		if (productOnClient.installationStatus == 'installed') and (not productOnClient.productVersion or not productOnClient.packageVersion):  # pylint: disable=maybe-no-member
			raise BackendReferentialIntegrityError(u"Cannot set installationStatus for product '%s', client '%s' to 'installed' without productVersion and packageVersion" \
				% (productOnClient.productId, productOnClient.clientId))  # pylint: disable=maybe-no-member

		if productOnClient.installationStatus != 'installed':  # pylint: disable=maybe-no-member
			productOnClient.productVersion = None
			productOnClient.packageVersion = None

	def productOnClient_updateObject(self, productOnClient):
		productOnClient = forceObjectClass(productOnClient, ProductOnClient)

	def productOnClient_getHashes(self, attributes=[], **filter):
		return [obj.toHash() for obj in self.productOnClient_getObjects(attributes, **filter)]

	def productOnClient_getObjects(self, attributes=[], **filter):
		self._testFilterAndAttributes(ProductOnClient, attributes, **filter)
		return []

	def productOnClient_deleteObjects(self, productOnClients):
		pass

	# - - - - - - - - - - - - - - - - - - - - - - - - - - - - - - - - - - - - - - - - - - - - - - - -
	# -   ProductPropertyStates                                                                     -
	# - - - - - - - - - - - - - - - - - - - - - - - - - - - - - - - - - - - - - - - - - - - - - - - -
	def productPropertyState_insertObject(self, productPropertyState):
		productPropertyState = forceObjectClass(productPropertyState, ProductPropertyState)
		productPropertyState.setDefaults()  # pylint: disable=maybe-no-member

		if self._options['additionalReferentialIntegrityChecks']:
			if not self._context.productProperty_getObjects(  # pylint: disable=maybe-no-member
				attributes=['productId', 'propertyId'],
				productId=productPropertyState.productId,  # pylint: disable=maybe-no-member
				propertyId=productPropertyState.propertyId):  # pylint: disable=maybe-no-member

				raise BackendReferentialIntegrityError(u"ProductProperty with id '%s' for product '%s' not found"
					% (productPropertyState.propertyId, productPropertyState.productId))  # pylint: disable=maybe-no-member

	def productPropertyState_updateObject(self, productPropertyState):
		productPropertyState = forceObjectClass(productPropertyState, ProductPropertyState)

	def productPropertyState_getHashes(self, attributes=[], **filter):
		return [obj.toHash() for obj in self.productPropertyState_getObjects(attributes, **filter)]

	def productPropertyState_getObjects(self, attributes=[], **filter):
		self._testFilterAndAttributes(ProductPropertyState, attributes, **filter)
		return []

	def productPropertyState_deleteObjects(self, productPropertyStates):
		pass

	# - - - - - - - - - - - - - - - - - - - - - - - - - - - - - - - - - - - - - - - - - - - - - - - -
	# -   Groups                                                                                    -
	# - - - - - - - - - - - - - - - - - - - - - - - - - - - - - - - - - - - - - - - - - - - - - - - -
	def group_insertObject(self, group):
		group = forceObjectClass(group, Group)
		group.setDefaults()  # pylint: disable=maybe-no-member

		if self._options['additionalReferentialIntegrityChecks']:
			if group.parentGroupId and not self._context.group_getObjects(attributes=['id'], id=group.parentGroupId):  # pylint: disable=maybe-no-member
				raise BackendReferentialIntegrityError(u"Parent group '%s' of group '%s' not found" % (group.parentGroupId, group.id))  # pylint: disable=maybe-no-member

	def group_updateObject(self, group):
		group = forceObjectClass(group, Group)

	def group_getHashes(self, attributes=[], **filter):
		return [obj.toHash() for obj in self.group_getObjects(attributes, **filter)]

	def group_getObjects(self, attributes=[], **filter):
		self._testFilterAndAttributes(Group, attributes, **filter)
		return []

	def group_deleteObjects(self, groups):
		[self._context.objectToGroup_deleteObjects(  # pylint: disable=maybe-no-member
			self._context.objectToGroup_getObjects(  # pylint: disable=maybe-no-member
				groupType=group.getType(),
				groupId=group.id
			)
		) for group in forceObjectClassList(groups, Group)]


	# - - - - - - - - - - - - - - - - - - - - - - - - - - - - - - - - - - - - - - - - - - - - - - - -
	# -   ObjectToGroups                                                                            -
	# - - - - - - - - - - - - - - - - - - - - - - - - - - - - - - - - - - - - - - - - - - - - - - - -
	def objectToGroup_insertObject(self, objectToGroup):
		objectToGroup = forceObjectClass(objectToGroup, ObjectToGroup)
		objectToGroup.setDefaults()  # pylint: disable=maybe-no-member

	def objectToGroup_updateObject(self, objectToGroup):
		objectToGroup = forceObjectClass(objectToGroup, ObjectToGroup)

	def objectToGroup_getHashes(self, attributes=[], **filter):
		return [obj.toHash() for obj in self.objectToGroup_getObjects(attributes, **filter)]

	def objectToGroup_getObjects(self, attributes=[], **filter):
		self._testFilterAndAttributes(ObjectToGroup, attributes, **filter)
		return []

	def objectToGroup_deleteObjects(self, objectToGroups):
		pass

	# - - - - - - - - - - - - - - - - - - - - - - - - - - - - - - - - - - - - - - - - - - - - - - - -
	# -   LicenseContracts                                                                          -
	# - - - - - - - - - - - - - - - - - - - - - - - - - - - - - - - - - - - - - - - - - - - - - - - -
	def licenseContract_insertObject(self, licenseContract):
		licenseContract = forceObjectClass(licenseContract, LicenseContract)
		licenseContract.setDefaults()  # pylint: disable=maybe-no-member

	def licenseContract_updateObject(self, licenseContract):
		licenseContract = forceObjectClass(licenseContract, LicenseContract)

	def licenseContract_getHashes(self, attributes=[], **filter):
		return [obj.toHash() for obj in self.licenseContract_getObjects(attributes, **filter)]

	def licenseContract_getObjects(self, attributes=[], **filter):
		self._testFilterAndAttributes(LicenseContract, attributes, **filter)
		return []

	def licenseContract_deleteObjects(self, licenseContracts):
		pass

	# - - - - - - - - - - - - - - - - - - - - - - - - - - - - - - - - - - - - - - - - - - - - - - - -
	# -   SoftwareLicenses                                                                          -
	# - - - - - - - - - - - - - - - - - - - - - - - - - - - - - - - - - - - - - - - - - - - - - - - -
	def softwareLicense_insertObject(self, softwareLicense):
		softwareLicense = forceObjectClass(softwareLicense, SoftwareLicense)
		softwareLicense.setDefaults()  # pylint: disable=maybe-no-member
		if not softwareLicense.licenseContractId:  # pylint: disable=maybe-no-member
			raise BackendBadValueError(u"License contract missing")

		if self._options['additionalReferentialIntegrityChecks']:
			if not self._context.licenseContract_getObjects(attributes=['id'], id=softwareLicense.licenseContractId):  # pylint: disable=maybe-no-member
				raise BackendReferentialIntegrityError(u"License contract with id '%s' not found" % softwareLicense.licenseContractId)  # pylint: disable=maybe-no-member

	def softwareLicense_updateObject(self, softwareLicense):
		softwareLicense = forceObjectClass(softwareLicense, SoftwareLicense)

	def softwareLicense_getHashes(self, attributes=[], **filter):
		return [obj.toHash() for obj in self.softwareLicense_getObjects(attributes, **filter)]

	def softwareLicense_getObjects(self, attributes=[], **filter):
		self._testFilterAndAttributes(SoftwareLicense, attributes, **filter)
		return []

	def softwareLicense_deleteObjects(self, softwareLicenses):
		softwareLicenseIds = [softwareLicense.id for softwareLicense in forceObjectClassList(softwareLicenses, SoftwareLicense)]

		self._context.softwareLicenseToLicensePool_deleteObjects(  # pylint: disable=maybe-no-member
			self._context.softwareLicenseToLicensePool_getObjects(  # pylint: disable=maybe-no-member
				softwareLicenseId=softwareLicenseIds
			)
		)

	# - - - - - - - - - - - - - - - - - - - - - - - - - - - - - - - - - - - - - - - - - - - - - - - -
	# -   LicensePools                                                                              -
	# - - - - - - - - - - - - - - - - - - - - - - - - - - - - - - - - - - - - - - - - - - - - - - - -
	def licensePool_insertObject(self, licensePool):
		licensePool = forceObjectClass(licensePool, LicensePool)
		licensePool.setDefaults()  # pylint: disable=maybe-no-member

	def licensePool_updateObject(self, licensePool):
		licensePool = forceObjectClass(licensePool, LicensePool)

	def licensePool_getHashes(self, attributes=[], **filter):
		return [obj.toHash() for obj in self.licensePool_getObjects(attributes, **filter)]

	def licensePool_getObjects(self, attributes=[], **filter):
		self._testFilterAndAttributes(LicensePool, attributes, **filter)
		return []

	def licensePool_deleteObjects(self, licensePools):
		licensePoolIds = [licensePool.id for licensePool in forceObjectClassList(licensePools, LicensePool)]

		if licensePoolIds:
			softwareLicenseToLicensePools = self._context.softwareLicenseToLicensePool_getObjects(licensePoolId=licensePoolIds)  # pylint: disable=maybe-no-member
			if softwareLicenseToLicensePools:
				raise BackendReferentialIntegrityError(u"Refusing to delete license pool(s) %s, one ore more licenses/keys refer to pool: %s" % \
					(licensePoolIds, softwareLicenseToLicensePools))

			self._context.auditSoftwareToLicensePool_deleteObjects(  # pylint: disable=maybe-no-member
				self._context.auditSoftwareToLicensePool_getObjects(  # pylint: disable=maybe-no-member
					name=[],
					version=[],
					subVersion=[],
					language=[],
					architecture=[],
					licensePoolId=licensePoolIds
				)
			)

	# - - - - - - - - - - - - - - - - - - - - - - - - - - - - - - - - - - - - - - - - - - - - - - - -
	# -   SoftwareLicenseToLicensePools                                                             -
	# - - - - - - - - - - - - - - - - - - - - - - - - - - - - - - - - - - - - - - - - - - - - - - - -
	def softwareLicenseToLicensePool_insertObject(self, softwareLicenseToLicensePool):
		softwareLicenseToLicensePool = forceObjectClass(softwareLicenseToLicensePool, SoftwareLicenseToLicensePool)
		softwareLicenseToLicensePool.setDefaults()  # pylint: disable=maybe-no-member

		if self._options['additionalReferentialIntegrityChecks']:
			if not self._context.softwareLicense_getObjects(attributes=['id'], id=softwareLicenseToLicensePool.softwareLicenseId):  # pylint: disable=maybe-no-member
				raise BackendReferentialIntegrityError(u"Software license with id '%s' not found" % softwareLicenseToLicensePool.softwareLicenseId)  # pylint: disable=maybe-no-member
			if not self._context.licensePool_getObjects(attributes=['id'], id=softwareLicenseToLicensePool.licensePoolId):  # pylint: disable=maybe-no-member
				raise BackendReferentialIntegrityError(u"License with id '%s' not found" % softwareLicenseToLicensePool.licensePoolId)  # pylint: disable=maybe-no-member

	def softwareLicenseToLicensePool_updateObject(self, softwareLicenseToLicensePool):
		softwareLicenseToLicensePool = forceObjectClass(softwareLicenseToLicensePool, SoftwareLicenseToLicensePool)

	def softwareLicenseToLicensePool_getHashes(self, attributes=[], **filter):
		return [obj.toHash() for obj in self.softwareLicenseToLicensePool_getObjects(attributes, **filter)]

	def softwareLicenseToLicensePool_getObjects(self, attributes=[], **filter):
		self._testFilterAndAttributes(SoftwareLicenseToLicensePool, attributes, **filter)
		return []

	def softwareLicenseToLicensePool_deleteObjects(self, softwareLicenseToLicensePools):
		softwareLicenseIds = [softwareLicenseToLicensePool.softwareLicenseId for softwareLicenseToLicensePool in forceObjectClassList(softwareLicenseToLicensePools, SoftwareLicenseToLicensePool)]

		if softwareLicenseIds:
			licenseOnClients = self._context.licenseOnClient_getObjects(softwareLicenseId=softwareLicenseIds)  # pylint: disable=maybe-no-member
			if licenseOnClients:
				raise BackendReferentialIntegrityError(u"Refusing to delete softwareLicenseToLicensePool(s), one ore more licenses in use: %s"\
					% licenseOnClients)

	# - - - - - - - - - - - - - - - - - - - - - - - - - - - - - - - - - - - - - - - - - - - - - - - -
	# -   LicenseOnClients                                                                          -
	# - - - - - - - - - - - - - - - - - - - - - - - - - - - - - - - - - - - - - - - - - - - - - - - -
	def licenseOnClient_insertObject(self, licenseOnClient):
		licenseOnClient = forceObjectClass(licenseOnClient, LicenseOnClient)
		licenseOnClient.setDefaults()  # pylint: disable=maybe-no-member

	def licenseOnClient_updateObject(self, licenseOnClient):
		licenseOnClient = forceObjectClass(licenseOnClient, LicenseOnClient)

	def licenseOnClient_getHashes(self, attributes=[], **filter):
		return [obj.toHash() for obj in self.licenseOnClient_getObjects(attributes, **filter)]

	def licenseOnClient_getObjects(self, attributes=[], **filter):
		self._testFilterAndAttributes(LicenseOnClient, attributes, **filter)
		return []

	def licenseOnClient_deleteObjects(self, licenseOnClients):
		pass

	# - - - - - - - - - - - - - - - - - - - - - - - - - - - - - - - - - - - - - - - - - - - - - - - -
	# -   AuditSoftwares                                                                            -
	# - - - - - - - - - - - - - - - - - - - - - - - - - - - - - - - - - - - - - - - - - - - - - - - -
	def auditSoftware_insertObject(self, auditSoftware):
		auditSoftware = forceObjectClass(auditSoftware, AuditSoftware)
		auditSoftware.setDefaults()  # pylint: disable=maybe-no-member

	def auditSoftware_updateObject(self, auditSoftware):
		auditSoftware = forceObjectClass(auditSoftware, AuditSoftware)

	def auditSoftware_getHashes(self, attributes=[], **filter):
		return [obj.toHash() for obj in self.auditSoftware_getObjects(attributes, **filter)]

	def auditSoftware_getObjects(self, attributes=[], **filter):
		self._testFilterAndAttributes(AuditSoftware, attributes, **filter)
		return []

	def auditSoftware_deleteObjects(self, auditSoftwares):
		pass

	# - - - - - - - - - - - - - - - - - - - - - - - - - - - - - - - - - - - - - - - - - - - - - - - -
	# -   AuditSoftwareToLicensePools                                                               -
	# - - - - - - - - - - - - - - - - - - - - - - - - - - - - - - - - - - - - - - - - - - - - - - - -
	def auditSoftwareToLicensePool_insertObject(self, auditSoftwareToLicensePool):
		auditSoftwareToLicensePool = forceObjectClass(auditSoftwareToLicensePool, AuditSoftwareToLicensePool)
		auditSoftwareToLicensePool.setDefaults()  # pylint: disable=maybe-no-member

	def auditSoftwareToLicensePool_updateObject(self, auditSoftwareToLicensePool):
		auditSoftwareToLicensePool = forceObjectClass(auditSoftwareToLicensePool, AuditSoftwareToLicensePool)

	def auditSoftwareToLicensePool_getHashes(self, attributes=[], **filter):
		return [obj.toHash() for obj in self.auditSoftwareToLicensePool_getObjects(attributes, **filter)]

	def auditSoftwareToLicensePool_getObjects(self, attributes=[], **filter):
		self._testFilterAndAttributes(AuditSoftwareToLicensePool, attributes, **filter)
		return []

	def auditSoftwareToLicensePool_deleteObjects(self, auditSoftwareToLicensePools):
		pass

	# - - - - - - - - - - - - - - - - - - - - - - - - - - - - - - - - - - - - - - - - - - - - - - - -
	# -   AuditSoftwareOnClients                                                                    -
	# - - - - - - - - - - - - - - - - - - - - - - - - - - - - - - - - - - - - - - - - - - - - - - - -
	def auditSoftwareOnClient_insertObject(self, auditSoftwareOnClient):
		auditSoftwareOnClient = forceObjectClass(auditSoftwareOnClient, AuditSoftwareOnClient)
		auditSoftwareOnClient.setDefaults()  # pylint: disable=maybe-no-member

	def auditSoftwareOnClient_updateObject(self, auditSoftwareOnClient):
		auditSoftwareOnClient = forceObjectClass(auditSoftwareOnClient, AuditSoftwareOnClient)

	def auditSoftwareOnClient_getHashes(self, attributes=[], **filter):
		return [obj.toHash() for obj in self.auditSoftwareOnClient_getObjects(attributes, **filter)]

	def auditSoftwareOnClient_getObjects(self, attributes=[], **filter):
		self._testFilterAndAttributes(AuditSoftwareOnClient, attributes, **filter)
		return []

	def auditSoftwareOnClient_deleteObjects(self, auditSoftwareOnClients):
		pass

	# - - - - - - - - - - - - - - - - - - - - - - - - - - - - - - - - - - - - - - - - - - - - - - - -
	# -   AuditHardwares                                                                            -
	# - - - - - - - - - - - - - - - - - - - - - - - - - - - - - - - - - - - - - - - - - - - - - - - -
	def auditHardware_insertObject(self, auditHardware):
		auditHardware = forceObjectClass(auditHardware, AuditHardware)
		auditHardware.setDefaults()  # pylint: disable=maybe-no-member

	def auditHardware_updateObject(self, auditHardware):
		auditHardware = forceObjectClass(auditHardware, AuditHardware)

	def auditHardware_getHashes(self, attributes=[], **filter):
		return [obj.toHash() for obj in self.auditHardware_getObjects(attributes, **filter)]

	def auditHardware_getObjects(self, attributes=[], **filter):
		return []

	def auditHardware_deleteObjects(self, auditHardwares):
		pass

	def auditHardware_getConfig(self, language=None):
		if self._auditHardwareConfigFile.endswith('.json'):
			try:
				with codecs.open(self._auditHardwareConfigFile, 'r', 'utf8') as f:
					return json.loads(f.read())
			except Exception as e:
				logger.warning(u"Failed to read audit hardware configuration from file '%s': %s" % (self._auditHardwareConfigFile, e))
				return []

		if not language:
			language = 'en_US'
		language = forceLanguageCode(language).replace('-', '_')

		localeFile = os.path.join(self._auditHardwareConfigLocalesDir, language)
		if not os.path.exists(localeFile):
			logger.error(u"No translation file found for language %s, falling back to en_US" % language)
			language = 'en_US'
			localeFile = os.path.join(self._auditHardwareConfigLocalesDir, language)

		locale = {}
		try:
			lf = ConfigFile(localeFile)
			for line in lf.parse():
				if '=' not in line:
					continue

				(k, v) = line.split('=', 1)
				locale[k.strip()] = v.strip()
		except Exception as e:
			logger.error(u"Failed to read translation file for language %s: %s" % (language, e))

		def __inheritFromSuperClasses(classes, c, scname=None):
			if not scname:
				for scname in c['Class'].get('Super', []):
					__inheritFromSuperClasses(classes, c, scname)
			else:
				sc = None
				found = False
				for cl in classes:
					if cl['Class'].get('Opsi') == scname:
						clcopy = pycopy.deepcopy(cl)
						__inheritFromSuperClasses(classes, clcopy)
						newValues = []
						for newValue in clcopy['Values']:
							foundAt = -1
							for i, currentValue in enumerate(c['Values']):
								if currentValue['Opsi'] == newValue['Opsi']:
									if not currentValue.get('UI'):
										c['Values'][i]['UI'] = newValue.get('UI', '')
									foundAt = i
									break
							if foundAt > -1:
								newValue = c['Values'][foundAt]
								del c['Values'][foundAt]
							newValues.append(newValue)
						found = True
						newValues.extend(c['Values'])
						c['Values'] = newValues
						break
				if not found:
					logger.error(u"Super class '%s' of class '%s' not found!" % (scname, c['Class'].get('Opsi')))

		classes = []
		try:
			execfile(self._auditHardwareConfigFile)
			for i, currentClassConfig in enumerate(OPSI_HARDWARE_CLASSES):
				opsiClass = currentClassConfig['Class']['Opsi']
				if currentClassConfig['Class']['Type'] == 'STRUCTURAL':
					if locale.get(opsiClass):
						OPSI_HARDWARE_CLASSES[i]['Class']['UI'] = locale[opsiClass]
					else:
						logger.error(u"No translation for class '%s' found" % opsiClass)
						OPSI_HARDWARE_CLASSES[i]['Class']['UI'] = opsiClass

				for j, currentValue in enumerate(currentClassConfig['Values']):
					opsiProperty = currentValue['Opsi']
					if locale.get(opsiClass + '.' + opsiProperty):
						OPSI_HARDWARE_CLASSES[i]['Values'][j]['UI'] = locale[opsiClass + '.' + opsiProperty]

			for c in OPSI_HARDWARE_CLASSES:
				try:
					if c['Class'].get('Type') == 'STRUCTURAL':
						logger.debug(u"Found STRUCTURAL hardware class '%s'" % c['Class'].get('Opsi'))
						ccopy = pycopy.deepcopy(c)
						if ccopy['Class'].has_key('Super'):
							__inheritFromSuperClasses(OPSI_HARDWARE_CLASSES, ccopy)
							del ccopy['Class']['Super']
						del ccopy['Class']['Type']

						# Fill up empty display names
						for j, currentValue in enumerate(ccopy.get('Values', [])):
							if not currentValue.get('UI'):
								logger.warning("No translation for property '%s.%s' found" % (ccopy['Class']['Opsi'], currentValue['Opsi']))
								ccopy['Values'][j]['UI'] = currentValue['Opsi']

						classes.append(ccopy)
				except Exception as e:
					logger.error(u"Error in config file '%s': %s" % (self._auditHardwareConfigFile, e))
		except Exception as e:
			logger.warning(u"Failed to read audit hardware configuration from file '%s': %s" % (self._auditHardwareConfigFile, e))

		return classes

	# - - - - - - - - - - - - - - - - - - - - - - - - - - - - - - - - - - - - - - - - - - - - - - - -
	# -   AuditHardwareOnHosts                                                                      -
	# - - - - - - - - - - - - - - - - - - - - - - - - - - - - - - - - - - - - - - - - - - - - - - - -
	def auditHardwareOnHost_insertObject(self, auditHardwareOnHost):
		auditHardwareOnHost = forceObjectClass(auditHardwareOnHost, AuditHardwareOnHost)
		auditHardwareOnHost.setDefaults()  # pylint: disable=maybe-no-member
		self._context.auditHardware_insertObject(AuditHardware.fromHash(auditHardwareOnHost.toHash()))  # pylint: disable=maybe-no-member

	def auditHardwareOnHost_updateObject(self, auditHardwareOnHost):
		auditHardwareOnHost = forceObjectClass(auditHardwareOnHost, AuditHardwareOnHost)

	def auditHardwareOnHost_getHashes(self, attributes=[], **filter):
		return [obj.toHash() for obj in self.auditHardwareOnHost_getObjects(attributes, **filter)]

	def auditHardwareOnHost_getObjects(self, attributes=[], **filter):
		return []

	def auditHardwareOnHost_deleteObjects(self, auditHardwareOnHosts):
		pass

	# - - - - - - - - - - - - - - - - - - - - - - - - - - - - - - - - - - - - - - - - - - - - - - - -
	# -   BootConfigurations                                                                        -
	# - - - - - - - - - - - - - - - - - - - - - - - - - - - - - - - - - - - - - - - - - - - - - - - -
	def bootConfiguration_insertObject(self, bootConfiguration):
		bootConfiguration = forceObjectClass(bootConfiguration, BootConfiguration)
		bootConfiguration.setDefaults()  # pylint: disable=maybe-no-member

	def bootConfiguration_updateObject(self, bootConfiguration):
		bootConfiguration = forceObjectClass(bootConfiguration, BootConfiguration)

	def bootConfiguration_getHashes(self, attributes=[], **filter):
		return [obj.toHash() for obj in self.bootConfiguration_getObjects(attributes, **filter)]

	def bootConfiguration_getObjects(self, attributes=[], **filter):
		return []

	def bootConfiguration_deleteObjects(self, bootConfigurations):
		pass

	# - - - - - - - - - - - - - - - - - - - - - - - - - - - - - - - - - - - - - - - - - - - - - - - -
	# -   direct access                                                                            -
	# - - - - - - - - - - - - - - - - - - - - - - - - - - - - - - - - - - - - - - - - - - - - - - - -
	def getData(self, query):
		return query

	def getRawData(self, query):
		return query


class ExtendedConfigDataBackend(ExtendedBackend):

	def __init__(self, configDataBackend, overwrite=True):
		ExtendedBackend.__init__(self, configDataBackend, overwrite=overwrite)
		self._options = {
			'addProductOnClientDefaults': False,
			'addProductPropertyStateDefaults': False,
			'addConfigStateDefaults': False,
			'deleteConfigStateIfDefault': False,
			'returnObjectsOnUpdateAndCreate': False,
			'addDependentProductOnClients': False,
			'processProductOnClientSequence': False
		}
		self._auditHardwareConfig = {}

		if hasattr(self._backend, 'auditHardware_getConfig'):
			ahwconf = self._backend.auditHardware_getConfig()
			AuditHardware.setHardwareConfig(ahwconf)
			AuditHardwareOnHost.setHardwareConfig(ahwconf)
			for config in ahwconf:
				hwClass = config['Class']['Opsi']
				self._auditHardwareConfig[hwClass] = {}
				for value in config['Values']:
					self._auditHardwareConfig[hwClass][value['Opsi']] = {
						'Type': value["Type"],
						'Scope': value["Scope"]
					}

	def __repr__(self):
		return u"<{0}(configDataBackend={1!r})>".format(self.__class__.__name__, self._backend)

	def backend_searchIdents(self, filter):
		logger.info(u"=== Starting search, filter: %s" % filter)
		try:
			parsedFilter = ldapfilter.parseFilter(filter)
		except Exception as e:
			logger.debug(u"Failed to parse filter {0!r}: {1}", filter, e)
			raise BackendBadValueError(u"Failed to parse filter '%s'" % filter)
		logger.debug(u"Parsed search filter: {0!r}", parsedFilter)


		def combineResults(result1, result2, operator):
			if not result1:
				return result2
			if not result2:
				return result1

			result1IdentIndex = -1
			result2IdentIndex = -1

			for i, identAttr in enumerate(result1['identAttributes']):
				for j, identAttr2 in enumerate(result2['identAttributes']):
					if identAttr == identAttr2:
						if (identAttr != 'id') or (result1['objectClass'] == result2['objectClass']):
							result1IdentIndex = i
							result2IdentIndex = j
							break

			if result1IdentIndex == -1:
				logger.debug(u"No matching identAttributes found ({0}, {1})", result1['identAttributes'], result2['identAttributes'])

			if result1IdentIndex == -1:
				if 'id' in result1['identAttributes'] and result1['foreignIdAttributes']:
					logger.debug(u"Trying foreignIdAttributes of result1: {0}", result1['foreignIdAttributes'])
					for attr in result1['foreignIdAttributes']:
						for i, identAttr in enumerate(result2['identAttributes']):
							logger.debug2("%s == %s" % (attr, identAttr))
							if attr == identAttr:
								result2IdentIndex = i
								for a, identAttr2 in enumerate(result1['identAttributes']):
									if identAttr2 == 'id':
										result1IdentIndex = a
								break
				else:
					logger.debug(u"Cannot use foreignIdAttributes of result1")

			if result1IdentIndex == -1:
				if 'id' in result2['identAttributes'] and result2['foreignIdAttributes']:
					logger.debug(u"Trying foreignIdAttributes of result2: {0}", result2['foreignIdAttributes'])
					for attr in result2['foreignIdAttributes']:
						for i, identAttr in enumerate(result1['identAttributes']):
							logger.debug2("%s == %s" % (attr, identAttr))
							if attr == identAttr:
								result1IdentIndex = i
								for a, identAttr2 in enumerate(result2['identAttributes']):
									if identAttr2 == 'id':
										result2IdentIndex = a
								break
				else:
					logger.debug(u"Cannot use foreignIdAttributes of result2")

			if result1IdentIndex == -1:
				raise BackendBadValueError(u"Failed to combine partial results %s(%s | %s) %s(%s | %s)" \
					% (result1['objectClass'], result1['identAttributes'],
						result1['foreignIdAttributes'], result2['objectClass'],
						result2['identAttributes'],
						result2['foreignIdAttributes']))

			logger.info(u"Using attributes %s.%s and %s.%s to combine results (%s)" \
				% (result1['objectClass'],
					result1['identAttributes'][result1IdentIndex],
					result2['objectClass'],
					result2['identAttributes'][result2IdentIndex],
					operator))

			values1 = [value[result1IdentIndex] for value in result1['identValues']]
			values2 = [value[result2IdentIndex] for value in result2['identValues']]

			foreignIdAttributes = result1["foreignIdAttributes"]
			for attr in result2["foreignIdAttributes"]:
				if attr in result1["foreignIdAttributes"]:
					continue
				foreignIdAttributes.append(attr)

			result = {
				"objectClass": result2["objectClass"],
				"foreignIdAttributes": foreignIdAttributes,
				"identAttributes": [result2['identAttributes'][result2IdentIndex]],
				"identValues": []
			}

			if operator == 'OR':
				alreadyAddedValues = set()
				values1.extend(values2)
				for value in values1:
					if value in alreadyAddedValues:
						continue
					alreadyAddedValues.add(value)
					result['identValues'].append([value])
			elif operator == 'AND':
				alreadyAddedValues = set()
				for value in values2:
					if not value in values1 or value in alreadyAddedValues:
						continue
					alreadyAddedValues.add(value)
					result['identValues'].append([value])

			return result

		def handleFilter(f, level=0):
			objectClass = None
			objectFilter = {}
			result = None

			logger.debug(u"Level {0}, processing: {1!r}", level, f)

			if isinstance(f, pureldap.LDAPFilter_equalityMatch):
				logger.debug(u"Handle equality attribute '%s', value '%s'" % (f.attributeDesc.value, f.assertionValue.value))
				if f.attributeDesc.value.lower() == 'objectclass':
					objectClass = f.assertionValue.value
				else:
					objectFilter = {f.attributeDesc.value: f.assertionValue.value}

			elif isinstance(f, pureldap.LDAPFilter_greaterOrEqual):
				logger.debug(u"Handle greaterOrEqual attribute '%s', value '%s'" % (f.attributeDesc.value, f.assertionValue.value))
				objectFilter = {f.attributeDesc.value: u'>=%s' % f.assertionValue.value}

			elif isinstance(f, pureldap.LDAPFilter_lessOrEqual):
				logger.debug(u"Handle lessOrEqual attribute '%s', value '%s'" % (f.attributeDesc.value, f.assertionValue.value))
				objectFilter = {f.attributeDesc.value: u'<=%s' % f.assertionValue.value}

			elif isinstance(f, pureldap.LDAPFilter_substrings):
				logger.debug(u"Handle substrings type %s: %s" % (f.type, repr(f.substrings)))
				if f.type.lower() == 'objectclass':
					raise BackendBadValueError(u"Substring search not allowed for objectClass")
				if isinstance(f.substrings[0], pureldap.LDAPFilter_substrings_initial):
					# string*
					objectFilter = {f.type: '%s*' % f.substrings[0].value}
				elif isinstance(f.substrings[0], pureldap.LDAPFilter_substrings_final):
					# *string
					objectFilter = {f.type: '*%s' % f.substrings[0].value}
				elif isinstance(f.substrings[0], pureldap.LDAPFilter_substrings_any):
					# *string*
					objectFilter = {f.type: '*%s*' % f.substrings[0].value}
				else:
					raise BackendBadValueError(u"Unsupported substring class: %s" % repr(f))
			elif isinstance(f, pureldap.LDAPFilter_present):
				objectFilter = {f.value: '*'}

			elif isinstance(f, pureldap.LDAPFilter_and) or isinstance(f, pureldap.LDAPFilter_or):
				operator = None
				if isinstance(f, pureldap.LDAPFilter_and):
					operator = 'AND'
				elif isinstance(f, pureldap.LDAPFilter_or):
					operator = 'OR'

				for fChild in f.data:
					(res, oc, of) = handleFilter(fChild, level+1)
					logger.debug(u"Got return values: %s, %s, %s" % (res, oc, of))
					if oc:
						objectClass = oc
					if of:
						objectFilter.update(of)
					if res:
						result = combineResults(result, res, operator)

				if objectFilter or objectClass:
					if objectFilter and not objectClass:
						raise BackendBadValueError(u"Bad search filter '%s': objectClass not defined" % repr(f))

					try:
						oc = eval(objectClass)
						if 'type' not in objectFilter:
							types = [c for c in oc.subClasses]
							types.insert(0, objectClass)

							if len(types) > 1:
								objectFilter['type'] = types

						this = self
						objectFilterNew = {}
						for (key, value) in objectFilter.items():
							if key != 'type':
								try:
									value = eval(value)
								except Exception:
									pass
							objectFilterNew[str(key)] = value
						objectFilter = objectFilterNew

						logger.debug(u"Executing: this.%s_getIdents(returnType = 'list', %s)" % (getBackendMethodPrefix(oc), objectFilter))
						addProductOnClientDefaults = self._options.get('addProductOnClientDefaults', False)
						addConfigStateDefaults = self._options.get('addConfigStateDefaults', False)
						addProductPropertyStateDefaults = self._options.get('addProductPropertyStateDefaults', False)
						if objectClass == 'ProductOnClient':
							self._options['addProductOnClientDefaults'] = True
						elif objectClass == 'ConfigState':
							self._options['addConfigStateDefaults'] = True
						elif objectClass == 'ProductPropertyState':
							self._options['addProductPropertyStateDefaults'] = True
						try:
							res = {
								"objectClass": objectClass,
								"foreignIdAttributes": getForeignIdAttributes(oc),
								"identAttributes": getIdentAttributes(oc),
								"identValues": eval("this.%s_getIdents(returnType='list', **objectFilter)" % getBackendMethodPrefix(oc))
							}
						finally:
							self._options['addProductOnClientDefaults'] = addProductOnClientDefaults
							self._options['addConfigStateDefaults'] = addConfigStateDefaults
							self._options['addProductPropertyStateDefaults'] = addProductPropertyStateDefaults

						if level == 0:
							result = combineResults(result, res, operator)
						else:
							result = res
						logger.debug("Result: {0}", result)
					except Exception as e:
						logger.logException(e)
						raise BackendBadValueError(u"Failed to process search filter '%s': %s" % (repr(f), e))

					objectClass = None
					objectFilter = {}

			elif isinstance(f, pureldap.LDAPFilter_not):
				raise BackendBadValueError(u"Operator '!' not allowed")
			else:
				raise BackendBadValueError(u"Unsupported search filter: %s" % repr(f))

			return (result, objectClass, objectFilter)

		result = [v[0] for v in handleFilter(parsedFilter)[0].get('identValues', [])]
		logger.info(u"=== Search done, result: %s" % result)
		return sorted(result)

	def host_getIdents(self, returnType='unicode', **filter):
		return [host.getIdent(returnType) for host in self.host_getObjects(attributes=['id'], **filter)]

	def config_getIdents(self, returnType='unicode', **filter):
		return [config.getIdent(returnType) for config in self.config_getObjects(attributes=['id'], **filter)]

	def configState_getIdents(self, returnType='unicode', **filter):
		return [configState.getIdent(returnType) for configState in self.configState_getObjects(attributes=['configId', 'objectId'], **filter)]

	def product_getIdents(self, returnType='unicode', **filter):
		return [product.getIdent(returnType) for product in self.product_getObjects(attributes=['id'], **filter)]

	def productProperty_getIdents(self, returnType='unicode', **filter):
		return [productProperty.getIdent(returnType) for productProperty
				in self.productProperty_getObjects(
					attributes=['productId', 'productVersion', 'packageVersion', 'propertyId'],
					**filter
				)
		]

	def productDependency_getIdents(self, returnType='unicode', **filter):
		return [productDependency.getIdent(returnType) for productDependency
				in self.productDependency_getObjects(
					attributes=['productId', 'productVersion', 'packageVersion', 'productAction', 'requiredProductId'],
					**filter
				)
		]

	def productOnDepot_getIdents(self, returnType='unicode', **filter):
		return [productOnDepot.getIdent(returnType) for productOnDepot
				in self.productOnDepot_getObjects(
					attributes=['productId', 'productType', 'depotId'],
					**filter
				)
		]

	def productOnClient_getIdents(self, returnType='unicode', **filter):
		return [productOnClient.getIdent(returnType) for productOnClient
				in self.productOnClient_getObjects(
					attributes=['productId', 'productType', 'clientId'],
					**filter
				)
		]

	def productPropertyState_getIdents(self, returnType='unicode', **filter):
		return [productPropertyState.getIdent(returnType) for
				productPropertyState in self.productPropertyState_getObjects(
					attributes=['productId', 'propertyId', 'objectId'],
					**filter
				)
		]

	def group_getIdents(self, returnType='unicode', **filter):
		return [group.getIdent(returnType) for group in
				self.group_getObjects(attributes=['id'], **filter)]

	def objectToGroup_getIdents(self, returnType='unicode', **filter):
		return [objectToGroup.getIdent(returnType) for objectToGroup
				in self.objectToGroup_getObjects(
					attributes=['groupType', 'groupId', 'objectId'],
					**filter
				)
		]

	def licenseContract_getIdents(self, returnType='unicode', **filter):
		return [licenseContract.getIdent(returnType) for licenseContract
				in self.licenseContract_getObjects(attributes=['id'], **filter)]

	def softwareLicense_getIdents(self, returnType='unicode', **filter):
		return [softwareLicense.getIdent(returnType) for softwareLicense
				in self.softwareLicense_getObjects(
					attributes=['id', 'licenseContractId'],
					**filter
				)
		]

	def licensePool_getIdents(self, returnType='unicode', **filter):
		return [licensePool.getIdent(returnType) for licensePool in
				self.licensePool_getObjects(attributes=['id'], **filter)]

	def softwareLicenseToLicensePool_getIdents(self, returnType='unicode', **filter):
		return [softwareLicenseToLicensePool.getIdent(returnType) for
				softwareLicenseToLicensePool in
				self.softwareLicenseToLicensePool_getObjects(
					attributes=['softwareLicenseId', 'licensePoolId'],
					**filter
				)
		]

	def licenseOnClient_getIdents(self, returnType='unicode', **filter):
		return [licenseOnClient.getIdent(returnType) for licenseOnClient
				in self.licenseOnClient_getObjects(
					attributes=['softwareLicenseId', 'licensePoolId', 'clientId'],
					**filter
				)
		]

	def bootConfiguration_getIdents(self, returnType='unicode', **filter):
		return [bootConfiguration.getIdent(returnType) for bootConfiguration
				in self.bootConfiguration_getObjects(
					attributes=['name', 'clientId'], **filter
				)
		]

	def auditSoftware_getIdents(self, returnType='unicode', **filter):
		return [auditSoftware.getIdent(returnType) for auditSoftware in
				self.auditSoftware_getObjects(
					attributes=['name', 'version', 'subVersion', 'language', 'architecture'],
					**filter
				)
		]

	def auditSoftwareToLicensePool_getIdents(self, returnType='unicode', **filter):
		return [auditSoftwareToLicensePool.getIdent(returnType) for
				auditSoftwareToLicensePool in
				self.auditSoftwareToLicensePool_getObjects(
					attributes=['name', 'version', 'subVersion', 'language', 'architecture', 'licensePoolId'],
					**filter
				)
		]

	def auditSoftwareOnClient_getIdents(self, returnType='unicode', **filter):
		return [auditSoftwareOnClient.getIdent(returnType) for
				auditSoftwareOnClient in
				self.auditSoftwareOnClient_getObjects(
					attributes=['name', 'version', 'subVersion', 'language', 'architecture', 'clientId'],
					**filter
				)
		]

	def auditHardware_getIdents(self, returnType='unicode', **filter):
		return [auditHardware.getIdent(returnType) for auditHardware
				in self.auditHardware_getObjects(**filter)]

	def auditHardwareOnHost_getIdents(self, returnType='unicode', **filter):
		return [auditHardwareOnHost.getIdent(returnType) for auditHardwareOnHost
				in self.auditHardwareOnHost_getObjects(**filter)]

	# - - - - - - - - - - - - - - - - - - - - - - - - - - - - - - - - - - - - - - - - - - - - - - - -
	# -   Hosts                                                                                     -
	# - - - - - - - - - - - - - - - - - - - - - - - - - - - - - - - - - - - - - - - - - - - - - - - -
	def host_createObjects(self, hosts):
		forcedHosts = forceObjectClassList(hosts, Host)
		for host in forcedHosts:
			logger.info(u"Creating host '%s'" % host)
			self._backend.host_insertObject(host)

		if self._options['returnObjectsOnUpdateAndCreate']:
			return self._backend.host_getObjects(id=[host.id for host in forcedHosts])
		else:
			return []

	def host_updateObjects(self, hosts):
		def updateOrInsert(host):
			logger.info(u"Updating host '%s'" % host)
			if self.host_getIdents(id=host.id):
				self._backend.host_updateObject(host)
			else:
				logger.info(u"Host %s does not exist, creating" % host)
				self._backend.host_insertObject(host)

		hostList = forceObjectClassList(hosts, Host)
		[updateOrInsert(host) for host in hostList]

		if self._options['returnObjectsOnUpdateAndCreate']:
			return self._backend.host_getObjects(id=[host.id for host in hostList])
		else:
			return []

	def host_renameOpsiClient(self, id, newId):
		id = forceHostId(id)
		newId = forceHostId(newId)
		clients = self._backend.host_getObjects(type='OpsiClient', id=id)
		if not clients:
			raise BackendMissingDataError(u"Cannot rename: client '%s' not found" % id)

		if self._backend.host_getObjects(id=newId):
			raise BackendError(u"Cannot rename: host '%s' already exists" % newId)

		client = clients[0]

		objectToGroups = []
		for objectToGroup in self._backend.objectToGroup_getObjects(groupType='HostGroup', objectId=client.id):
			objectToGroup.setObjectId(newId)
			objectToGroups.append(objectToGroup)

		productOnClients = []
		for productOnClient in self._backend.productOnClient_getObjects(clientId=client.id):
			productOnClient.setClientId(newId)
			productOnClients.append(productOnClient)

		productPropertyStates = []
		for productPropertyState in self._backend.productPropertyState_getObjects(objectId=client.id):
			productPropertyState.setObjectId(newId)
			productPropertyStates.append(productPropertyState)

		configStates = []
		for configState in self._backend.configState_getObjects(objectId=client.id):
			configState.setObjectId(newId)
			configStates.append(configState)

		auditSoftwareOnClients = []
		for auditSoftwareOnClient in self._backend.auditSoftwareOnClient_getObjects(clientId=client.id):
			auditSoftwareOnClient.setClientId(newId)
			auditSoftwareOnClients.append(auditSoftwareOnClient)

		auditHardwareOnHosts = []
		for auditHardwareOnHost in self._backend.auditHardwareOnHost_getObjects(hostId=client.id):
			auditHardwareOnHost.setHostId(newId)
			auditHardwareOnHosts.append(auditHardwareOnHost)

		licenseOnClients = []
		for licenseOnClient in self._backend.licenseOnClient_getObjects(clientId=client.id):
			licenseOnClient.setClientId(newId)
			licenseOnClients.append(licenseOnClient)

		softwareLicenses = []
		for softwareLicense in self._backend.softwareLicense_getObjects(boundToHost=client.id):
			softwareLicense.setBoundToHost(newId)
			softwareLicenses.append(softwareLicense)

		logger.info(u"Deleting client '%s'" % client)
		self._backend.host_deleteObjects([client])

		client.setId(newId)
		self.host_createObjects([client])

		if objectToGroups:
			self.objectToGroup_createObjects(objectToGroups)
		if productOnClients:
			self.productOnClient_createObjects(productOnClients)
		if productPropertyStates:
			self.productPropertyState_createObjects(productPropertyStates)
		if configStates:
			self.configState_createObjects(configStates)
		if auditSoftwareOnClients:
			self.auditSoftwareOnClient_createObjects(auditSoftwareOnClients)
		if auditHardwareOnHosts:
			self.auditHardwareOnHost_createObjects(auditHardwareOnHosts)
		if licenseOnClients:
			self.licenseOnClient_createObjects(licenseOnClients)
		if softwareLicenses:
			self.softwareLicense_createObjects(softwareLicenses)

	def host_renameOpsiDepotserver(self, id, newId):
		id = forceHostId(id)
		newId = forceHostId(newId)
		oldHostname = id.split('.')[0]
		newHostname = newId.split('.')[0]

		depots = self._backend.host_getObjects(type='OpsiDepotserver', id=id)
		if not depots:
			raise BackendMissingDataError(u"Cannot rename: depot '%s' not found" % id)
		if self._backend.host_getObjects(id=newId):
			raise BackendError(u"Cannot rename: host '%s' already exists" % newId)

		depot = depots[0]
		isConfigServer = bool(self.host_getIdents(type='OpsiConfigserver', id=id))

		productOnDepots = []
		for productOnDepot in self._backend.productOnDepot_getObjects(depotId=id):
			productOnDepot.setDepotId(newId)
			productOnDepots.append(productOnDepot)

		modifiedProductProperties = []
		for productProperty in self._backend.productProperty_getObjects():
			if productProperty.possibleValues and id in productProperty.possibleValues:
				productProperty.possibleValues.remove(id)
				productProperty.possibleValues.append(newId)
				if not productProperty in modifiedProductProperties:
					modifiedProductProperties.append(productProperty)
			if productProperty.defaultValues and id in productProperty.defaultValues:
				productProperty.defaultValues.remove(id)
				productProperty.defaultValues.append(newId)
				if not productProperty in modifiedProductProperties:
					modifiedProductProperties.append(productProperty)
		if modifiedProductProperties:
			self.productProperty_updateObjects(modifiedProductProperties)

		productPropertyStates = []
		for productPropertyState in self._backend.productPropertyState_getObjects(objectId=id):
			productPropertyState.setObjectId(newId)
			if productPropertyState.values and id in productPropertyState.values:
				productPropertyState.values.remove(id)
				productPropertyState.values.append(newId)
			productPropertyStates.append(productPropertyState)

		modifiedConfigs = []
		for config in self._backend.config_getObjects():
			if config.possibleValues and id in config.possibleValues:
				config.possibleValues.remove(id)
				config.possibleValues.append(newId)
				if not config in modifiedConfigs:
					modifiedConfigs.append(config)
			if config.defaultValues and id in config.defaultValues:
				config.defaultValues.remove(id)
				config.defaultValues.append(newId)
				if not config in modifiedConfigs:
					modifiedConfigs.append(config)
		if modifiedConfigs:
			self.config_updateObjects(modifiedConfigs)

		configStates = []
		for configState in self._backend.configState_getObjects(objectId=id):
			configState.setObjectId(newId)
			if configState.values and id in configState.values:
				configState.values.remove(id)
				configState.values.append(newId)
			configStates.append(configState)

		logger.info(u"Deleting depot '%s'" % depot)
		self._backend.host_deleteObjects([depot])

		depot.setId(newId)
		if depot.repositoryRemoteUrl:
			depot.setRepositoryRemoteUrl(depot.repositoryRemoteUrl.replace(id, newId).replace(oldHostname, newHostname))
		if depot.depotRemoteUrl:
			depot.setDepotRemoteUrl(depot.depotRemoteUrl.replace(id, newId).replace(oldHostname, newHostname))
		if depot.depotWebdavUrl:
			depot.setDepotWebdavUrl(depot.depotWebdavUrl.replace(id, newId).replace(oldHostname, newHostname))
		self.host_createObjects([depot])

		if productOnDepots:
			self.productOnDepot_createObjects(productOnDepots)
		if productPropertyStates:
			self.productPropertyState_createObjects(productPropertyStates)
		if configStates:
			self.configState_createObjects(configStates)

		updateConfigs = []
		for config in self._backend.config_getObjects(id=['clientconfig.configserver.url', 'clientconfig.depot.id']):
			if config.defaultValues:
				changed = False
				for i, value in enumerate(config.defaultValues):
					if id in value:
						config.defaultValues[i] = value.replace(id, newId)
						changed = True

				if changed:
					updateConfigs.append(config)

		if updateConfigs:
			self.config_updateObjects(updateConfigs)

		updateConfigStates = []
		for configState in self._backend.configState_getObjects(configId=['clientconfig.configserver.url', 'clientconfig.depot.id']):
			if configState.values:
				changed = False
				for i, value in enumerate(configState.values):
					if id in value:
						configState.values[i] = value.replace(id, newId)
						changed = True

				if changed:
					updateConfigStates.append(configState)

		if updateConfigStates:
			self.configState_updateObjects(updateConfigStates)

		modifiedDepots = []
		for depot in self._backend.host_getObjects(type='OpsiDepotserver'):
			if depot.masterDepotId and (depot.masterDepotId == id):
				depot.masterDepotId = newId
				modifiedDepots.append(depot)

		if modifiedDepots:
			self.host_updateObjects(modifiedDepots)

	def host_createOpsiClient(self, id, opsiHostKey=None, description=None, notes=None, hardwareAddress=None, ipAddress=None, inventoryNumber=None, oneTimePassword=None, created=None, lastSeen=None):
		hash = locals()
		del hash['self']
		return self.host_createObjects(OpsiClient.fromHash(hash))

	def host_createOpsiDepotserver(self, id, opsiHostKey=None, depotLocalUrl=None, depotRemoteUrl=None, depotWebdavUrl=None, repositoryLocalUrl=None, repositoryRemoteUrl=None,
					description=None, notes=None, hardwareAddress=None, ipAddress=None, inventoryNumber=None, networkAddress=None, maxBandwidth=None, isMasterDepot=None, masterDepotId=None):
		hash = locals()
		del hash['self']
		return self.host_createObjects(OpsiDepotserver.fromHash(hash))

	def host_createOpsiConfigserver(self, id, opsiHostKey=None, depotLocalUrl=None, depotRemoteUrl=None, depotWebdavUrl=None, repositoryLocalUrl=None, repositoryRemoteUrl=None,
					description=None, notes=None, hardwareAddress=None, ipAddress=None, inventoryNumber=None, networkAddress=None, maxBandwidth=None, isMasterDepot=None, masterDepotId=None):
		hash = locals()
		del hash['self']
		return self.host_createObjects(OpsiConfigserver.fromHash(hash))

	def host_delete(self, id):
		if id is None:
			id = []
		return self._backend.host_deleteObjects(self._backend.host_getObjects(id=id))

	# - - - - - - - - - - - - - - - - - - - - - - - - - - - - - - - - - - - - - - - - - - - - - - - -
	# -   Configs                                                                                   -
	# - - - - - - - - - - - - - - - - - - - - - - - - - - - - - - - - - - - - - - - - - - - - - - - -
	def config_createObjects(self, configs):
		forcedConfigs = forceObjectClassList(configs, Config)
		for config in forcedConfigs:
			logger.info(u"Creating config '%s'" % config)
			self._backend.config_insertObject(config)

		if self._options['returnObjectsOnUpdateAndCreate']:
			return self._backend.config_getObjects(id=[config.id for config in forcedConfigs])
		else:
			return []

	def config_updateObjects(self, configs):
		forcedConfigs = forceObjectClassList(configs, Config)
		for config in forcedConfigs:
			logger.info(u"Updating config %s" % config)
			if self.config_getIdents(id=config.id):
				self._backend.config_updateObject(config)
			else:
				logger.info(u"Config %s does not exist, creating" % config)
				self._backend.config_insertObject(config)

		if self._options['returnObjectsOnUpdateAndCreate']:
			return self._backend.config_getObjects(id=[config.id for config in forcedConfigs])
		else:
			return []

	def config_create(self, id, description=None, possibleValues=None, defaultValues=None, editable=None, multiValue=None):
		hash = locals()
		del hash['self']
		return self.config_createObjects(Config.fromHash(hash))

	def config_createUnicode(self, id, description=None, possibleValues=None, defaultValues=None, editable=None, multiValue=None):
		hash = locals()
		del hash['self']
		return self.config_createObjects(UnicodeConfig.fromHash(hash))

	def config_createBool(self, id, description=None, defaultValues=None):
		hash = locals()
		del hash['self']
		return self.config_createObjects(BoolConfig.fromHash(hash))

	def config_delete(self, id):
		if id is None:
			id = []
		return self._backend.config_deleteObjects(self.config_getObjects(id=id))

	# - - - - - - - - - - - - - - - - - - - - - - - - - - - - - - - - - - - - - - - - - - - - - - - -
	# -   ConfigStates                                                                              -
	# - - - - - - - - - - - - - - - - - - - - - - - - - - - - - - - - - - - - - - - - - - - - - - - -
	def configState_getObjects(self, attributes=[], **filter):
		'''
		Add default objects to result for objects which do not exist in backend
		'''
		# objectIds can only be client ids

		# Get config states from backend
		configStates = self._backend.configState_getObjects(attributes, **filter)

		if not self._options['addConfigStateDefaults']:
			return configStates

		# Create data structure for config states to find missing ones
		css = {}
		for cs in self._backend.configState_getObjects(
						attributes=['objectId', 'configId'],
						objectId=filter.get('objectId', []),
						configId=filter.get('configId', [])):

			try:
				css[cs.objectId].append(cs.configId)
			except KeyError:
				css[cs.objectId] = [cs.configId]

		clientIds = self.host_getIdents(id=filter.get('objectId'), returnType='unicode')
		# Create missing config states
		for config in self._backend.config_getObjects(id=filter.get('configId')):
			logger.debug(u"Default values for {0!r}: {1}", config.id, config.defaultValues)
			for clientId in clientIds:
				if config.id not in css.get(clientId, []):
					# Config state does not exist for client => create default
					cf = ConfigState(
						configId=config.id,
						objectId=clientId,
						values=config.defaultValues
					)
					cf.setGeneratedDefault(True)
					configStates.append(cf)

		return configStates

	def _configStateMatchesDefault(self, configState):
		isDefault = False
		configs = self._backend.config_getObjects(attributes=['defaultValues'], id=configState.configId)
		if configs and not configs[0].defaultValues and (len(configs[0].defaultValues) == len(configState.values)):
			isDefault = True
			for v in configState.values:
				if v not in configs[0].defaultValues:
					isDefault = False
					break
		return isDefault

	def _configState_checkValid(self, configState):
		if configState.configId == 'clientconfig.depot.id':
			if not configState.values or not configState.values[0]:
				raise ValueError(u"No valid depot id given")
			depotId = forceHostId(configState.values[0])
			if not self.host_getIdents(type='OpsiDepotserver', id=depotId, isMasterDepot=True):
				raise ValueError(u"Depot '%s' does not exist or is not a master depot" % depotId)

	def configState_insertObject(self, configState):
		if self._options['deleteConfigStateIfDefault'] and self._configStateMatchesDefault(configState):
			# Do not insert configStates which match the default
			logger.debug(u"Not inserting configState {0!r}, because it does not differ from defaults", configState)
			return
		self._configState_checkValid(configState)
		self._backend.configState_insertObject(configState)

	def configState_updateObject(self, configState):
		if self._options['deleteConfigStateIfDefault'] and self._configStateMatchesDefault(configState):
			# Do not update configStates which match the default
			logger.debug(u"Deleting configState {0!r}, because it does not differ from defaults", configState)
			return self._backend.configState_deleteObjects(configState)
		self._configState_checkValid(configState)
		self._backend.configState_updateObject(configState)

	def configState_createObjects(self, configStates):
		returnObjects = self._options['returnObjectsOnUpdateAndCreate']

		result = []
		for configState in forceObjectClassList(configStates, ConfigState):
			logger.info(u"Creating configState '%s'" % configState)
			self.configState_insertObject(configState)
			if returnObjects:
				result.extend(
					self._backend.configState_getObjects(
						configId=configState.configId,
						objectId=configState.objectId
					)
				)

		return result

	def configState_updateObjects(self, configStates):
		returnObjects = self._options['returnObjectsOnUpdateAndCreate']

		result = []
		for configState in forceObjectClassList(configStates, ConfigState):
			logger.info(u"Updating configState %s" % configState)
			if self.configState_getIdents(
					configId=configState.configId,
					objectId=configState.objectId):
				self.configState_updateObject(configState)
			else:
				logger.info(u"ConfigState %s does not exist, creating" % configState)
				self.configState_insertObject(configState)

			if returnObjects:
				result.extend(
					self._backend.configState_getObjects(
						configId=configState.configId,
						objectId=configState.objectId
					)
				)

		return result

	def configState_create(self, configId, objectId, values=None):
		hash = locals()
		del hash['self']
		return self.configState_createObjects(ConfigState.fromHash(hash))

	def configState_delete(self, configId, objectId):
		if configId is None:
			configId = []
		if objectId is None:
			objectId = []

		return self._backend.configState_deleteObjects(
			self._backend.configState_getObjects(
				configId=configId,
				objectId=objectId
			)
		)

	def configState_getClientToDepotserver(self, depotIds=[], clientIds=[], masterOnly=True, productIds=[]):
		depotIds = forceHostIdList(depotIds)
		clientIds = forceHostIdList(clientIds)
		masterOnly = forceBool(masterOnly)
		productIds = forceProductIdList(productIds)

		depotIds = self.host_getIdents(type='OpsiDepotserver', id=depotIds)
		if not depotIds:
			return []
		depotIds = set(depotIds)

		clientIds = self.host_getIdents(type='OpsiClient', id=clientIds)
		if not clientIds:
			return []

		usedDepotIds = set()
		result = []
		addConfigStateDefaults = self.backend_getOptions().get('addConfigStateDefaults', False)
		try:
			logger.debug(u"Calling backend_setOptions on {0}", self)
			self.backend_setOptions({'addConfigStateDefaults': True})
			for configState in self.configState_getObjects(configId=u'clientconfig.depot.id', objectId=clientIds):
				if not configState.values or not configState.values[0]:
					logger.error(u"No depot server configured for client '%s'" % configState.objectId)
					continue
				depotId = configState.values[0]
				if depotId not in depotIds:
					continue
				usedDepotIds.add(depotId)

				result.append(
					{
						'depotId': depotId,
						'clientId': configState.objectId,
						'alternativeDepotIds': []
					}
				)
		finally:
			self.backend_setOptions({'addConfigStateDefaults': addConfigStateDefaults})

		if masterOnly:
			return result

		productOnDepotsByDepotIdAndProductId = {}
		for pod in self.productOnDepot_getObjects(productId=productIds):
			try:
				productOnDepotsByDepotIdAndProductId[pod.depotId][pod.productId] = pod
			except KeyError:
				productOnDepotsByDepotIdAndProductId[pod.depotId] = {pod.productId: pod}

		pHash = {}
		for (depotId, productOnDepotsByProductId) in productOnDepotsByDepotIdAndProductId.items():
			productString = [u'|{0};{1};{2}'.format(
				productId,
				productOnDepotsByProductId[productId].productVersion,
				productOnDepotsByProductId[productId].packageVersion)
				for productId in sorted(productOnDepotsByProductId.keys())]

			pHash[depotId] = u''.join(productString)

		for usedDepotId in usedDepotIds:
			pString = pHash.get(usedDepotId, u'')
			alternativeDepotIds = [depotId for (depotId, ps) in pHash.items() if depotId != usedDepotId and pString == ps]

			for i, element in enumerate(result):
				if element['depotId'] == usedDepotId:
					result[i]['alternativeDepotIds'] = alternativeDepotIds

		return result

	# - - - - - - - - - - - - - - - - - - - - - - - - - - - - - - - - - - - - - - - - - - - - - - - -
	# -   Products                                                                                  -
	# - - - - - - - - - - - - - - - - - - - - - - - - - - - - - - - - - - - - - - - - - - - - - - - -
	def product_createObjects(self, products):
		returnObjects = self._options['returnObjectsOnUpdateAndCreate']

		result = []
		for product in forceObjectClassList(products, Product):
			logger.info(u"Creating product %s" % product)
			self._backend.product_insertObject(product)
			if returnObjects:
				result.extend(
					self._backend.product_getObjects(
						id=product.id,
						productVersion=product.productVersion,
						packageVersion=product.packageVersion
					)
				)

		return result

	def product_updateObjects(self, products):
		returnObjects = self._options['returnObjectsOnUpdateAndCreate']

		result = []
		for product in forceObjectClassList(products, Product):
			logger.info(u"Updating product %s" % product)
			if self.product_getIdents(
					id=product.id,
					productVersion=product.productVersion,
					packageVersion=product.packageVersion):
				self._backend.product_updateObject(product)
			else:
				logger.info(u"Product %s does not exist, creating" % product)
				self._backend.product_insertObject(product)

			if returnObjects:
				result.extend(
					self._backend.product_getObjects(
						id=product.id,
						productVersion=product.productVersion,
						packageVersion=product.packageVersion
					)
				)

		return result

	def product_createLocalboot(self, id, productVersion, packageVersion, name=None, licenseRequired=None,
					setupScript=None, uninstallScript=None, updateScript=None, alwaysScript=None, onceScript=None,
					priority=None, description=None, advice=None, changelog=None, productClassIds=None, windowsSoftwareIds=None):
		hash = locals()
		del hash['self']
		return self.product_createObjects(LocalbootProduct.fromHash(hash))

	def product_createNetboot(self, id, productVersion, packageVersion, name=None, licenseRequired=None,
					setupScript=None, uninstallScript=None, updateScript=None, alwaysScript=None, onceScript=None,
					priority=None, description=None, advice=None, changelog=None, productClassIds=None, windowsSoftwareIds=None,
					pxeConfigTemplate=None):
		hash = locals()
		del hash['self']
		return self.product_createObjects(NetbootProduct.fromHash(hash))

	def product_delete(self, productId, productVersion, packageVersion):
		if productId is None:
			productId = []
		if productVersion is None:
			productVersion = []
		if packageVersion is None:
			packageVersion = []

		return self._backend.product_deleteObjects(
			self._backend.product_getObjects(
				id=productId,
				productVersion=productVersion,
				packageVersion=packageVersion
			)
		)

	# - - - - - - - - - - - - - - - - - - - - - - - - - - - - - - - - - - - - - - - - - - - - - - - -
	# -   ProductProperties                                                                         -
	# - - - - - - - - - - - - - - - - - - - - - - - - - - - - - - - - - - - - - - - - - - - - - - - -
	def _adjustProductPropertyStates(self, productProperty):
		'''
		A productProperty was created or updated
		check if the current productPropertyStates are valid
		'''
		if productProperty.editable or not productProperty.possibleValues:
			return

		# Check if productPropertyStates are possible
		depotIds = set(
			[
				productOnDepot.depotId
				for productOnDepot in self.productOnDepot_getObjects(
					productId=productProperty.productId,
					productVersion=productProperty.productVersion,
					packageVersion=productProperty.packageVersion
				)
			]
		)

		if not depotIds:
			return

		# Get depot to client assignment
		objectIds = depotIds.union(
			set(
				[
					clientToDepot['clientId'] for clientToDepot
					in self.configState_getClientToDepotserver(
						depotIds=depotIds
					)
				]
			)
		)

		deleteProductPropertyStates = []
		updateProductPropertyStates = []
		for productPropertyState in self.productPropertyState_getObjects(
					objectId=objectIds,
					productId=productProperty.productId,
					propertyId=productProperty.propertyId):

			changed = False
			newValues = []
			for v in productPropertyState.values:
				if v in productProperty.possibleValues:
					newValues.append(v)
					continue

				if productProperty.getType() == 'BoolProductProperty' and forceBool(v) in productProperty.possibleValues:
					newValues.append(forceBool(v))
					changed = True
					continue

				if productProperty.getType() == 'UnicodeProductProperty':
					newValue = None
					for pv in productProperty.possibleValues:
						if forceUnicodeLower(pv) == forceUnicodeLower(v):
							newValue = pv
							break

					if newValue:
						newValues.append(newValue)
						changed = True
						continue

				changed = True

			if changed:
				if not newValues:
					logger.debug(u"Properties changed: marking productPropertyState %s for deletion" % productPropertyState)
					deleteProductPropertyStates.append(productPropertyState)
				else:
					productPropertyState.setValues(newValues)
					logger.debug(u"Properties changed: marking productPropertyState %s for update" % productPropertyState)
					updateProductPropertyStates.append(productPropertyState)

		if deleteProductPropertyStates:
			self.productPropertyState_deleteObjects(deleteProductPropertyStates)
		if updateProductPropertyStates:
			self.productPropertyState_updateObjects(updateProductPropertyStates)

	def productProperty_createObjects(self, productProperties):
		returnObjects = self._options['returnObjectsOnUpdateAndCreate']

		result = []
		for productProperty in forceObjectClassList(productProperties, ProductProperty):
			logger.info(u"Creating productProperty %s" % productProperty)
			self._backend.productProperty_insertObject(productProperty)

			if returnObjects:
				result.extend(
					self._backend.productProperty_getObjects(
						productId=productProperty.productId,
						productVersion=productProperty.productVersion,
						packageVersion=productProperty.packageVersion,
						propertyId=productProperty.propertyId
					)
				)

		return result

	def productProperty_updateObjects(self, productProperties):
		returnObjects = self._options['returnObjectsOnUpdateAndCreate']

		result = []
		for productProperty in forceObjectClassList(productProperties, ProductProperty):
			logger.info(u"Creating productProperty %s" % productProperty)
			if self.productProperty_getIdents(
					productId=productProperty.productId,
					productVersion=productProperty.productVersion,
					packageVersion=productProperty.packageVersion,
					propertyId=productProperty.propertyId):
				self._backend.productProperty_updateObject(productProperty)
			else:
				logger.info(u"ProductProperty %s does not exist, creating" % productProperty)
				self._backend.productProperty_insertObject(productProperty)

			if returnObjects:
				result.extend(
					self._backend.productProperty_getObjects(
						productId=productProperty.productId,
						productVersion=productProperty.productVersion,
						packageVersion=productProperty.packageVersion,
						propertyId=productProperty.propertyId
					)
				)

		return result

	def productProperty_create(self, productId, productVersion, packageVersion, propertyId, description=None, possibleValues=None, defaultValues=None, editable=None, multiValue=None):
		hash = locals()
		del hash['self']
		return self.productProperty_createObjects(ProductProperty.fromHash(hash))

	def productProperty_createUnicode(self, productId, productVersion, packageVersion, propertyId, description=None, possibleValues=None, defaultValues=None, editable=None, multiValue=None):
		hash = locals()
		del hash['self']
		return self.productProperty_createObjects(UnicodeProductProperty.fromHash(hash))

	def productProperty_createBool(self, productId, productVersion, packageVersion, propertyId, description=None, defaultValues=None):
		hash = locals()
		del hash['self']
		return self.productProperty_createObjects(BoolProductProperty.fromHash(hash))

	def productProperty_delete(self, productId, productVersion, packageVersion, propertyId):
		if productId is None:
			productId = []
		if productVersion is None:
			productVersion = []
		if packageVersion is None:
			packageVersion = []
		if propertyId is None:
			propertyId = []

		return self._backend.productProperty_deleteObjects(
			self._backend.productProperty_getObjects(
				productId=productId,
				productVersion=productVersion,
				packageVersion=packageVersion,
				propertyId=propertyId
			)
		)

	# - - - - - - - - - - - - - - - - - - - - - - - - - - - - - - - - - - - - - - - - - - - - - - - -
	# -   ProductDependencies                                                                       -
	# - - - - - - - - - - - - - - - - - - - - - - - - - - - - - - - - - - - - - - - - - - - - - - - -
	def productDependency_createObjects(self, productDependencies):
		returnObjects = self._options['returnObjectsOnUpdateAndCreate']

		result = []
		for productDependency in forceObjectClassList(productDependencies, ProductDependency):
			logger.info(u"Creating productDependency %s" % productDependency)
			self._backend.productDependency_insertObject(productDependency)

			if returnObjects:
				result.extend(
					self._backend.productDependency_getObjects(
						productId=productDependency.productId,
						productVersion=productDependency.productVersion,
						packageVersion=productDependency.packageVersion,
						productAction=productDependency.productAction,
						requiredProductId=productDependency.requiredProductId
					)
				)

		return result

	def productDependency_updateObjects(self, productDependencies):
		returnObjects = self._options['returnObjectsOnUpdateAndCreate']

		result = []
		for productDependency in forceObjectClassList(productDependencies, ProductDependency):
			logger.info(u"Updating productDependency %s" % productDependency)
			if self.productDependency_getIdents(
					productId=productDependency.productId,
					productVersion=productDependency.productVersion,
					packageVersion=productDependency.packageVersion,
					productAction=productDependency.productAction,
					requiredProductId=productDependency.requiredProductId):

				self._backend.productDependency_updateObject(productDependency)
			else:
				logger.info(u"ProductDependency %s does not exist, creating" % productDependency)
				self._backend.productDependency_insertObject(productDependency)

			if returnObjects:
				result.extend(
					self._backend.productDependency_getObjects(
						productId=productDependency.productId,
						productVersion=productDependency.productVersion,
						packageVersion=productDependency.packageVersion,
						productAction=productDependency.productAction,
						requiredProductId=productDependency.requiredProductId
					)
				)

		return result

	def productDependency_create(self, productId, productVersion, packageVersion, productAction, requiredProductId, requiredProductVersion=None, requiredPackageVersion=None, requiredAction=None, requiredInstallationStatus=None, requirementType=None):
		hash = locals()
		del hash['self']
		return self.productDependency_createObjects(ProductDependency.fromHash(hash))

	def productDependency_delete(self, productId, productVersion, packageVersion, productAction, requiredProductId):
		if productId is None:
			productId = []
		if productVersion is None:
			productVersion = []
		if packageVersion is None:
			packageVersion = []
		if productAction is None:
			productAction = []
		if requiredProductId is None:
			requiredProductId = []

		return self._backend.productDependency_deleteObjects(
			self._backend.productDependency_getObjects(
				productId=productId,
				productVersion=productVersion,
				packageVersion=packageVersion,
				productAction=productAction,
				requiredProductId=requiredProductId
			)
		)

	# - - - - - - - - - - - - - - - - - - - - - - - - - - - - - - - - - - - - - - - - - - - - - - - -
	# -   ProductOnDepots                                                                           -
	# - - - - - - - - - - - - - - - - - - - - - - - - - - - - - - - - - - - - - - - - - - - - - - - -
	def productOnDepot_insertObject(self, productOnDepot):
		'''
		If productOnDepot exits (same productId, same depotId, different version)
		then update existing productOnDepot instead of creating a new one
		'''
		currentProductOnDepots = self._backend.productOnDepot_getObjects(
			productId=productOnDepot.productId,
			depotId=productOnDepot.depotId
		)

		if currentProductOnDepots:
			currentProductOnDepot = currentProductOnDepots[0]
			logger.info(u"Updating productOnDepot %s instead of creating a new one" % currentProductOnDepot)
			currentProductOnDepot.update(productOnDepot)
			self._backend.productOnDepot_insertObject(currentProductOnDepot)
		else:
			self._backend.productOnDepot_insertObject(productOnDepot)

	def productOnDepot_createObjects(self, productOnDepots):
		returnObjects = self._options['returnObjectsOnUpdateAndCreate']

		result = []
		for productOnDepot in forceObjectClassList(productOnDepots, ProductOnDepot):
			logger.info(u"Creating productOnDepot %s" % productOnDepot.toHash())
			self.productOnDepot_insertObject(productOnDepot)

			if returnObjects:
				result.extend(
					self._backend.productOnDepot_getObjects(
						productId=productOnDepot.productId,
						depotId=productOnDepot.depotId
					)
				)

		return result

	def productOnDepot_updateObjects(self, productOnDepots):
		returnObjects = self._options['returnObjectsOnUpdateAndCreate']

		result = []
		productOnDepots = forceObjectClassList(productOnDepots, ProductOnDepot)
		for productOnDepot in productOnDepots:
			logger.info(u"Updating productOnDepot '%s'" % productOnDepot)
			if self.productOnDepot_getIdents(
					productId=productOnDepot.productId,
					productType=productOnDepot.productType,
					productVersion=productOnDepot.productVersion,
					packageVersion=productOnDepot.packageVersion,
					depotId=productOnDepot.depotId):
				self._backend.productOnDepot_updateObject(productOnDepot)
			else:
				logger.info(u"ProductOnDepot %s does not exist, creating" % productOnDepot)
				self.productOnDepot_insertObject(productOnDepot)

			if returnObjects:
				result.extend(
					self._backend.productOnDepot_getObjects(
						productId=productOnDepot.productId,
						depotId=productOnDepot.depotId
					)
				)

		return result

	def productOnDepot_create(self, productId, productType, productVersion, packageVersion, depotId, locked=None):
		hash = locals()
		del hash['self']
		return self.productOnDepot_createObjects(ProductOnDepot.fromHash(hash))

	def productOnDepot_deleteObjects(self, productOnDepots):
		productOnDepots = forceObjectClassList(productOnDepots, ProductOnDepot)
		products = {}
		for productOnDepot in productOnDepots:
			if not products.has_key(productOnDepot.productId):
				products[productOnDepot.productId] = {}
			if not products[productOnDepot.productId].has_key(productOnDepot.productVersion):
				products[productOnDepot.productId][productOnDepot.productVersion] = []
			if not productOnDepot.packageVersion in products[productOnDepot.productId][productOnDepot.productVersion]:
				products[productOnDepot.productId][productOnDepot.productVersion].append(productOnDepot.packageVersion)

		ret = self._backend.productOnDepot_deleteObjects(productOnDepots)

		if products:
			for (productId, versions) in products.items():
				for (productVersion, packageVersions) in versions.items():
					for packageVersion in packageVersions:
						if not self.productOnDepot_getIdents(
								productId=productId,
								productVersion=productVersion,
								packageVersion=packageVersion):

							# Product not found on any depot
							self._backend.product_deleteObjects(
								self._backend.product_getObjects(
									id=[productId],
									productVersion=[productVersion],
									packageVersion=[packageVersion]
								)
							)

		return ret

	def productOnDepot_delete(self, productId, depotId, productVersion=None, packageVersion=None):
		if productId is None:
			productId = []
		if productVersion is None:
			productVersion = []
		if packageVersion is None:
			packageVersion = []
		if depotId is None:
			depotId = []
		return self._backend.productOnDepot_deleteObjects(
			self._backend.productOnDepot_getObjects(
				productId=productId,
				productVersion=productVersion,
				packageVersion=packageVersion,
				depotId=depotId
			)
		)

	# - - - - - - - - - - - - - - - - - - - - - - - - - - - - - - - - - - - - - - - - - - - - - - - -
	# -   ProductOnClients                                                                          -
	# - - - - - - - - - - - - - - - - - - - - - - - - - - - - - - - - - - - - - - - - - - - - - - - -
	def _productOnClient_processWithFunction(self, productOnClients, function):
		productOnClientsByClient = {}
		productIds = set()
		for poc in productOnClients:
			try:
				productOnClientsByClient[poc.getClientId()].append(poc)
			except KeyError:
				productOnClientsByClient[poc.getClientId()] = [poc]

			productIds.add(poc.productId)

		depotToClients = {}
		for clientToDepot in self.configState_getClientToDepotserver(clientIds=productOnClientsByClient.keys()):
			try:
				depotToClients[clientToDepot['depotId']].append(clientToDepot['clientId'])
			except KeyError:
				depotToClients[clientToDepot['depotId']] = [clientToDepot['clientId']]

		productByProductIdAndVersion = collections.defaultdict(lambda: collections.defaultdict(dict))
		for product in self._backend.product_getObjects(id=productIds):
			productByProductIdAndVersion[product.id][product.productVersion][product.packageVersion] = product

		additionalProductIds = []
		productDependenciesByProductIdAndVersion = collections.defaultdict(lambda: collections.defaultdict(lambda: collections.defaultdict(list)))

		def addDependencies(additionalProductIds, productDependency, productDependenciesByProductIdAndVersion):
			productDependenciesByProductIdAndVersion[productDependency.productId][productDependency.productVersion][productDependency.packageVersion].append(productDependency)

			if productDependency.requiredProductId not in productIds and productDependency.requiredProductId not in additionalProductIds:
				additionalProductIds.append(productDependency.requiredProductId)
				for productDependency in self._backend.productDependency_getObjects(productId=productDependency.requiredProductId):
					addDependencies(additionalProductIds, productDependency, productDependenciesByProductIdAndVersion)

		for productDependency in self._backend.productDependency_getObjects(productId=productIds):
			addDependencies(additionalProductIds, productDependency, productDependenciesByProductIdAndVersion)

		if additionalProductIds:
			for product in self._backend.product_getObjects(id=additionalProductIds):
				productByProductIdAndVersion[product.id][product.productVersion][product.packageVersion] = product

			productIds = productIds.union(additionalProductIds)

		productOnClients = []
		for (depotId, clientIds) in depotToClients.items():
			products = set()
			productDependencies = set()

			for productOnDepot in self._backend.productOnDepot_getObjects(depotId=depotId, productId=productIds):
				product = productByProductIdAndVersion[productOnDepot.productId][productOnDepot.productVersion][productOnDepot.packageVersion]
				if product is None:
					raise BackendMissingDataError(u"Product '%s', productVersion '%s', packageVersion '%s' not found"
						% (productOnDepot.productId, productOnDepot.productVersion, productOnDepot.packageVersion))
				products.add(product)

				def addDependencies(product, products, productDependencies, productByProductIdAndVersion, productDependenciesByProductIdAndVersion):
					dependencies = productDependenciesByProductIdAndVersion[product.id][product.productVersion][product.packageVersion]
					for dep in dependencies:
						product = productByProductIdAndVersion[dep.productId][dep.productVersion][dep.packageVersion]
						if product:
							products.add(product)

							if dep not in productDependencies:
								productDependencies.add(dep)
								addDependencies(product, products, productDependencies, productByProductIdAndVersion, productDependenciesByProductIdAndVersion)

				addDependencies(product, products, productDependencies, productByProductIdAndVersion, productDependenciesByProductIdAndVersion)

			for clientId in clientIds:
				try:
					productOnClientsByClient[clientId]
				except KeyError:
					continue

				productOnClients.extend(
					function(
						productOnClients=productOnClientsByClient[clientId],
						availableProducts=products,
						productDependencies=productDependencies
					)
				)

		return productOnClients

	def productOnClient_generateSequence(self, productOnClients):
		configs = self._context.config_getObjects(id="product_sort_algorithm")  # pylint: disable=maybe-no-member
		if configs and ("product_on_client" in configs[0].getDefaultValues() or "algorithm1" in configs[0].getDefaultValues()):
			logger.info("Generating productOnClient sequence with algorithm 1")
			generateProductOnClientSequence = OPSI.SharedAlgorithm.generateProductOnClientSequence_algorithm1
		else:
			logger.info("Generating productOnClient sequence with algorithm 2")
			generateProductOnClientSequence = OPSI.SharedAlgorithm.generateProductOnClientSequence_algorithm2

		return self._productOnClient_processWithFunction(productOnClients, generateProductOnClientSequence)

	def productOnClient_addDependencies(self, productOnClients):
		return self._productOnClient_processWithFunction(productOnClients, OPSI.SharedAlgorithm.addDependentProductOnClients)

	def productOnClient_getObjects(self, attributes=[], **filter):
		'''
		possible attributes/filter-keys of ProductOnClient are:
			productId
			productType
			clientId
			targetState
			installationStatus
			actionRequest
			lastAction
			actionProgress
			actionResult
			productVersion
			packageVersion
			modificationTime

		missing ProductOnClients will be created with the following defaults:
			installationStatus = u'not_installed'
			actionRequest      = u'none'
			productVersion     = None
			packageVersion     = None
			modificationTime   = None
			targetState        = None
			lastAction         = None
			actionProgress     = None
			actionResult       = None
		'''

		pocAttributes = attributes
		pocFilter = dict(filter)

		defaultMatchesFilter = \
					(not filter.get('installationStatus') or 'not_installed' in forceList(filter['installationStatus'])) \
				and (not filter.get('actionRequest')      or 'none'          in forceList(filter['actionRequest'])) \
				and (not filter.get('productVersion')     or None            in forceList(filter['productVersion'])) \
				and (not filter.get('packageVersion')     or None            in forceList(filter['packageVersion'])) \
				and (not filter.get('modificationTime')   or None            in forceList(filter['modificationTime'])) \
				and (not filter.get('targetState')        or None            in forceList(filter['targetState'])) \
				and (not filter.get('lastAction')         or None            in forceList(filter['lastAction'])) \
				and (not filter.get('actionProgress')     or None            in forceList(filter['actionProgress'])) \
				and (not filter.get('actionResult')       or None            in forceList(filter['actionResult']))

		if (self._options['addProductOnClientDefaults'] and defaultMatchesFilter) or self._options['processProductOnClientSequence']:
			# Do not filter out ProductOnClients on the basis of these attributes in this case
			# If filter is kept unchanged we cannot distinguish between "missing" and "filtered" ProductOnClients
			# We also need to know installationStatus and actionRequest of every product to create sequence
			pocFilter = {}
			for (key, value) in filter.items():
				if key in ('installationStatus', 'actionRequest', 'productVersion', 'packageVersion', 'modificationTime', 'targetState', 'lastAction', 'actionProgress', 'actionResult'):
					continue
				pocFilter[key] = value

		if (self._options['addProductOnClientDefaults'] or self._options['processProductOnClientSequence']) and attributes:
			# In this case we definetly need to add the following attributes
			if not 'installationStatus' in pocAttributes:
				pocAttributes.append('installationStatus')
			if not 'actionRequest' in pocAttributes:
				pocAttributes.append('actionRequest')
			if not 'productVersion' in pocAttributes:
				pocAttributes.append('productVersion')
			if not 'packageVersion' in pocAttributes:
				pocAttributes.append('packageVersion')

		# Get product states from backend
		productOnClients = self._backend.productOnClient_getObjects(pocAttributes, **pocFilter)
		logger.debug(u"Got productOnClients")

		if not (self._options['addProductOnClientDefaults'] and defaultMatchesFilter) and not self._options['processProductOnClientSequence']:
			# No adjustment needed => done!
			return productOnClients

		logger.debug(u"Need to adjust productOnClients")

		# Create missing product states if addProductOnClientDefaults is set
		if self._options['addProductOnClientDefaults']:
			# Get all client ids which match the filter
			clientIds = self.host_getIdents(id=pocFilter.get('clientId'), returnType='unicode')
			logger.debug(u"   * got clientIds")

			# Get depot to client assignment
			depotToClients = {}
			for clientToDepot in self.configState_getClientToDepotserver(clientIds=clientIds):
				if not depotToClients.has_key(clientToDepot['depotId']):
					depotToClients[clientToDepot['depotId']] = []
				depotToClients[clientToDepot['depotId']].append(clientToDepot['clientId'])
			logger.debug(u"   * got depotToClients")


			productOnDepots = {}
			# Get product on depots which match the filter
			for depotId in depotToClients.keys():
				productOnDepots[depotId] = self._backend.productOnDepot_getObjects(
					depotId=depotId,
					productId=pocFilter.get('productId'),
					productType=pocFilter.get('productType'),
					productVersion=pocFilter.get('productVersion'),
					packageVersion=pocFilter.get('packageVersion')
				)

			logger.debug(u"   * got productOnDepots")

			# Create data structure for product states to find missing ones
			pocByClientIdAndProductId = {}
			for clientId in clientIds:
				pocByClientIdAndProductId[clientId] = {}
			for poc in productOnClients:
				pocByClientIdAndProductId[poc.clientId][poc.productId] = poc

			logger.debug(u"   * created pocByClientIdAndProductId")
			# for (clientId, pocs) in pocByClientIdAndProductId.items():
			# 	for (productId, poc) in pocs.items():
			# 		logger.debug2(u"      [%s] %s: %s" % (clientId, productId, poc.toHash()))

			for (depotId, depotClientIds) in depotToClients.items():
				for clientId in depotClientIds:
					for pod in productOnDepots[depotId]:
						if not pocByClientIdAndProductId[clientId].has_key(pod.productId):
							logger.debug(u"      - creating default productOnClient for clientId '%s', productId '%s'" % (clientId, pod.productId))
							poc = ProductOnClient(
									productId=pod.productId,
									productType=pod.productType,
									clientId=clientId,
									installationStatus=u'not_installed',
									actionRequest=u'none',
							)
							poc.setGeneratedDefault(True)
							productOnClients.append(poc)

			logger.debug(u"   * created productOnClient defaults")
			# for (clientId, pocs) in pocByClientIdAndProductId.items():
			# 	for (productId, poc) in pocs.items():
			# 		logger.debug2(u"      [%s] %s: %s" % (clientId, productId, poc.toHash()))

		if not self._options['addProductOnClientDefaults'] and not self._options['processProductOnClientSequence']:
			return productOnClients

		if self._options['processProductOnClientSequence']:
			logger.debug(u"   * generating productOnClient sequence")
			productOnClients = self.productOnClient_generateSequence(productOnClients)

		return [productOnClient for productOnClient in productOnClients if
				self._objectHashMatches(productOnClient.toHash(), **filter)]

	def _productOnClientUpdateOrCreate(self, productOnClient, update=False):
		nextProductOnClient = None
		currentProductOnClients = self._backend.productOnClient_getObjects(
			productId=productOnClient.productId,
			clientId=productOnClient.clientId
		)
		if currentProductOnClients:
			# If productOnClient exists
			# (same productId, same clientId, different version)
			# then update the existing instead of creating a new one
			nextProductOnClient = currentProductOnClients[0].clone()
			if update:
				nextProductOnClient.update(productOnClient, updateWithNoneValues=False)
			else:
				logger.info(u"Updating productOnClient %s instead of creating a new one" % nextProductOnClient)
				nextProductOnClient.update(productOnClient, updateWithNoneValues=True)
		else:
			nextProductOnClient = productOnClient.clone()

		if nextProductOnClient.installationStatus:
			if nextProductOnClient.installationStatus == 'installed':
				# TODO: Check if product exists?
				if not nextProductOnClient.productVersion or not nextProductOnClient.packageVersion:
					clientToDepots = self.configState_getClientToDepotserver(clientIds=[nextProductOnClient.clientId])
					if not clientToDepots:
						raise BackendError(u"Cannot set productInstallationStatus 'installed' for product '%s' on client '%s': product/package version not set and depot for client not found" \
									% (nextProductOnClient.productId, nextProductOnClient.clientId))

					productOnDepots = self._backend.productOnDepot_getObjects(
						depotId=clientToDepots[0]['depotId'],
						productId=nextProductOnClient.productId
					)
					if not productOnDepots:
						raise BackendError(u"Cannot set productInstallationStatus 'installed' for product '%s' on client '%s': product/package version not set and product not found on depot '%s'" \
									% (nextProductOnClient.productId, nextProductOnClient.clientId, clientToDepots[0]['depotId']))
					nextProductOnClient.setProductVersion(productOnDepots[0].productVersion)
					nextProductOnClient.setPackageVersion(productOnDepots[0].packageVersion)
			else:
				nextProductOnClient.productVersion = None
				nextProductOnClient.packageVersion = None

		nextProductOnClient.setModificationTime(timestamp())

		return self._backend.productOnClient_insertObject(nextProductOnClient)

	def productOnClient_insertObject(self, productOnClient):
		productOnClient = forceObjectClass(productOnClient, ProductOnClient)
		return self._productOnClientUpdateOrCreate(productOnClient, update=False)

	def productOnClient_updateObject(self, productOnClient):
		productOnClient = forceObjectClass(productOnClient, ProductOnClient)
		return self._productOnClientUpdateOrCreate(productOnClient, update=True)

	def productOnClient_createObjects(self, productOnClients):
		returnObjects = self._options['returnObjectsOnUpdateAndCreate']
		result = []

		productOnClients = forceObjectClassList(productOnClients, ProductOnClient)
		if self._options['addDependentProductOnClients']:
			productOnClients = self.productOnClient_addDependencies(productOnClients)

		for productOnClient in productOnClients:
			logger.info(u"Creating productOnClient %s" % productOnClient)
			self.productOnClient_insertObject(productOnClient)

			if returnObjects:
				result.extend(
					self._backend.productOnClient_getObjects(
						productId=productOnClient.productId,
						clientId=productOnClient.clientId
					)
				)

		return result

	def productOnClient_updateObjects(self, productOnClients):
		returnObjects = self._options['returnObjectsOnUpdateAndCreate']
		result = []

		productOnClients = forceObjectClassList(productOnClients, ProductOnClient)
		if self._options['addDependentProductOnClients']:
			productOnClients = self.productOnClient_addDependencies(productOnClients)

		for productOnClient in productOnClients:
			logger.info(u"Updating productOnClient {0!r}".format(productOnClient))
			if self.productOnClient_getIdents(
					productId=productOnClient.productId,
					productType=productOnClient.productType,
					clientId=productOnClient.clientId):
				logger.info(u"ProductOnClient %s exists, updating" % productOnClient)
				self.productOnClient_updateObject(productOnClient)
			else:
				logger.info(u"ProductOnClient %s does not exist, creating" % productOnClient)
				self.productOnClient_insertObject(productOnClient)

			if returnObjects:
				result.extend(
					self._backend.productOnClient_getObjects(
						productId=productOnClient.productId,
						clientId=productOnClient.clientId
					)
				)

		return result

	def productOnClient_create(self, productId, productType, clientId, installationStatus=None, actionRequest=None, lastAction=None, actionProgress=None, actionResult=None, productVersion=None, packageVersion=None, modificationTime=None):
		hash = locals()
		del hash['self']
		return self.productOnClient_createObjects(ProductOnClient.fromHash(hash))

	def productOnClient_delete(self, productId, clientId):
		if productId is None:
			productId = []
		if clientId is None:
			clientId = []

		return self._backend.productOnClient_deleteObjects(
			self._backend.productOnClient_getObjects(
				productId=productId,
				clientId=clientId
			)
		)

	# - - - - - - - - - - - - - - - - - - - - - - - - - - - - - - - - - - - - - - - - - - - - - - - -
	# -   ProductPropertyStates                                                                     -
	# - - - - - - - - - - - - - - - - - - - - - - - - - - - - - - - - - - - - - - - - - - - - - - - -
	def productPropertyState_getObjects(self, attributes=[], **filter):
		'''
		Add default objects to result for objects which do not exist in backend
		'''
		# objectIds can be depot ids or client ids

		# Get product property states
		productPropertyStates = self._backend.productPropertyState_getObjects(attributes, **filter)

		if not self._options['addProductPropertyStateDefaults']:
			return productPropertyStates

		# Get depot to client assignment
		depotToClients = collections.defaultdict(list)
		for clientToDepot in self.configState_getClientToDepotserver(clientIds=filter.get('objectId', [])):
			depotToClients[clientToDepot['depotId']].append(clientToDepot['clientId'])

		# Create data structure for product property states to find missing ones
		ppss = collections.defaultdict(lambda: collections.defaultdict(list))
		for pps in self._backend.productPropertyState_getObjects(
						attributes=['objectId', 'productId', 'propertyId'],
						objectId=filter.get('objectId', []),
						productId=filter.get('productId', []),
						propertyId=filter.get('propertyId', [])):
			ppss[pps.objectId][pps.productId].append(pps.propertyId)

		# Create missing product property states
		for (depotId, clientIds) in depotToClients.items():
			depotFilter = dict(filter)
			depotFilter['objectId'] = depotId
			for pps in self._backend.productPropertyState_getObjects(attributes, **depotFilter):
				for clientId in clientIds:
					if not pps.propertyId in ppss.get(clientId, {}).get(pps.productId, []):
						# Product property for client does not exist => add default (values of depot)
						productPropertyStates.append(
							ProductPropertyState(
								productId=pps.productId,
								propertyId=pps.propertyId,
								objectId=clientId,
								values=pps.values
							)
						)
		return productPropertyStates

	def productPropertyState_createObjects(self, productPropertyStates):
		returnObjects = self._options['returnObjectsOnUpdateAndCreate']
		result = []
		for productPropertyState in forceObjectClassList(productPropertyStates, ProductPropertyState):
			logger.info(u"Updating productPropertyState %s" % productPropertyState)
			self._backend.productPropertyState_insertObject(productPropertyState)

			if returnObjects:
				result.extend(
					self._backend.productPropertyState_getObjects(
						productId=productPropertyState.productId,
						objectId=productPropertyState.objectId,
						propertyId=productPropertyState.propertyId
					)
				)

		return result

	def productPropertyState_updateObjects(self, productPropertyStates):
		returnObjects = self._options['returnObjectsOnUpdateAndCreate']
		result = []
		productPropertyStates = forceObjectClassList(productPropertyStates, ProductPropertyState)
		for productPropertyState in productPropertyStates:
			logger.info(u"Updating productPropertyState '%s'" % productPropertyState)
			if self.productPropertyState_getIdents(
						productId=productPropertyState.productId,
						objectId=productPropertyState.objectId,
						propertyId=productPropertyState.propertyId):

				self._backend.productPropertyState_updateObject(productPropertyState)
			else:
				logger.info(u"ProductPropertyState %s does not exist, creating" % productPropertyState)
				self._backend.productPropertyState_insertObject(productPropertyState)

			if returnObjects:
				result.extend(
					self._backend.productPropertyState_getObjects(
						productId=productPropertyState.productId,
						objectId=productPropertyState.objectId,
						propertyId=productPropertyState.propertyId
					)
				)

		return result

	def productPropertyState_create(self, productId, propertyId, objectId, values=None):
		hash = locals()
		del hash['self']
		return self.productPropertyState_createObjects(ProductPropertyState.fromHash(hash))

	def productPropertyState_delete(self, productId, propertyId, objectId):
		if productId is None:
			productId = []
		if propertyId is None:
			propertyId = []
		if objectId is None:
			objectId = []

		return self._backend.productPropertyState_deleteObjects(
			self._backend.productPropertyState_getObjects(
				productId=productId,
				propertyId=propertyId,
				objectId=objectId
			)
		)

	# - - - - - - - - - - - - - - - - - - - - - - - - - - - - - - - - - - - - - - - - - - - - - - - -
	# -   Groups                                                                                    -
	# - - - - - - - - - - - - - - - - - - - - - - - - - - - - - - - - - - - - - - - - - - - - - - - -
	def group_createObjects(self, groups):
		groups = forceObjectClassList(groups, Group)
		for group in groups:
			logger.info(u"Creating group '%s'" % group)
			self._backend.group_insertObject(group)

		if self._options['returnObjectsOnUpdateAndCreate']:
			return self._backend.group_getObjects(id=[group.id for group in groups])
		else:
			return []

	def group_updateObjects(self, groups):
		groups = forceObjectClassList(groups, Group)
		for group in groups:
			logger.info(u"Updating group '%s'" % group)
			if self.group_getIdents(id=group.id):
				self._backend.group_updateObject(group)
			else:
				logger.info(u"Group %s does not exist, creating" % group)
				self._backend.group_insertObject(group)

		if self._options['returnObjectsOnUpdateAndCreate']:
			return self._backend.group_getObjects(id=[group.id for group in groups])
		else:
			return []

	def group_createHostGroup(self, id, description=None, notes=None, parentGroupId=None):
		hash = locals()
		del hash['self']
		return self.group_createObjects(HostGroup.fromHash(hash))

	def group_createProductGroup(self, id, description=None, notes=None, parentGroupId=None):
		hash = locals()
		del hash['self']
		return self.group_createObjects(ProductGroup.fromHash(hash))

	def group_delete(self, id):
		if id is None:
			id = []

		return self._backend.group_deleteObjects(
			self._backend.group_getObjects(id=id)
		)

	# - - - - - - - - - - - - - - - - - - - - - - - - - - - - - - - - - - - - - - - - - - - - - - - -
	# -   ObjectToGroups                                                                            -
	# - - - - - - - - - - - - - - - - - - - - - - - - - - - - - - - - - - - - - - - - - - - - - - - -
	def objectToGroup_createObjects(self, objectToGroups):
		returnObjects = self._options['returnObjectsOnUpdateAndCreate']

		result = []
		for objectToGroup in forceObjectClassList(objectToGroups, ObjectToGroup):
			logger.info(u"Creating objectToGroup %s" % objectToGroup)
			self._backend.objectToGroup_insertObject(objectToGroup)

			if returnObjects:
				result.extend(
					self._backend.objectToGroup_getObjects(
						groupType=objectToGroup.groupType,
						groupId=objectToGroup.groupId,
						objectId=objectToGroup.objectId
					)
				)
		return result

	def objectToGroup_updateObjects(self, objectToGroups):
		returnObjects = self._options['returnObjectsOnUpdateAndCreate']
		result = []
		objectToGroups = forceObjectClassList(objectToGroups, ObjectToGroup)
		for objectToGroup in objectToGroups:
			logger.info(u"Updating objectToGroup %s" % objectToGroup)
			if self.objectToGroup_getIdents(
					groupType=objectToGroup.groupType,
					groupId=objectToGroup.groupId,
					objectId=objectToGroup.objectId):
				self._backend.objectToGroup_updateObject(objectToGroup)
			else:
				logger.info(u"ObjectToGroup %s does not exist, creating" % objectToGroup)
				self._backend.objectToGroup_insertObject(objectToGroup)

			if returnObjects:
				result.extend(
					self._backend.objectToGroup_getObjects(
						groupType=objectToGroup.groupType,
						groupId=objectToGroup.groupId,
						objectId=objectToGroup.objectId
					)
				)

		return result

	def objectToGroup_create(self, groupType, groupId, objectId):
		hash = locals()
		del hash['self']
		return self.objectToGroup_createObjects(ObjectToGroup.fromHash(hash))

	def objectToGroup_delete(self, groupType, groupId, objectId):
		if not groupType:
			groupType = []
		if not groupId:
			groupId = []
		if not objectId:
			objectId = []

		return self._backend.objectToGroup_deleteObjects(
			self._backend.objectToGroup_getObjects(
				groupType=groupType,
				groupId=groupId,
				objectId=objectId
			)
		)


	# - - - - - - - - - - - - - - - - - - - - - - - - - - - - - - - - - - - - - - - - - - - - - - - -
	# -   LicenseContracts                                                                          -
	# - - - - - - - - - - - - - - - - - - - - - - - - - - - - - - - - - - - - - - - - - - - - - - - -
	def licenseContract_createObjects(self, licenseContracts):
		licenseContracts = forceObjectClassList(licenseContracts, LicenseContract)
		for licenseContract in licenseContracts:
			logger.info(u"Creating licenseContract %s" % licenseContract)
			self._backend.licenseContract_insertObject(licenseContract)

		if self._options['returnObjectsOnUpdateAndCreate']:
			return self._backend.licenseContract_getObjects(id=[licenseContract.id for licenseContract in licenseContracts])
		else:
			return []

	def licenseContract_updateObjects(self, licenseContracts):
		licenseContracts = forceObjectClassList(licenseContracts, LicenseContract)
		for licenseContract in licenseContracts:
			logger.info(u"Updating licenseContract '%s'" % licenseContract)
			if self.licenseContract_getIdents(id=licenseContract.id):
				self._backend.licenseContract_updateObject(licenseContract)
			else:
				logger.info(u"LicenseContract %s does not exist, creating" % licenseContract)
				self._backend.licenseContract_insertObject(licenseContract)

		if self._options['returnObjectsOnUpdateAndCreate']:
			return self._backend.licenseContract_getObjects(id=[licenseContract.id for licenseContract in licenseContracts])
		else:
			return []

	def licenseContract_create(self, id, description=None, notes=None, partner=None, conclusionDate=None, notificationDate=None, expirationDate=None):
		hash = locals()
		del hash['self']
		return self.licenseContract_createObjects(LicenseContract.fromHash(hash))

	def licenseContract_delete(self, id):
		if id is None:
			id = []

		return self._backend.licenseContract_deleteObjects(
			self._backend.licenseContract_getObjects(id=id)
		)

	# - - - - - - - - - - - - - - - - - - - - - - - - - - - - - - - - - - - - - - - - - - - - - - - -
	# -   SoftwareLicenses                                                                          -
	# - - - - - - - - - - - - - - - - - - - - - - - - - - - - - - - - - - - - - - - - - - - - - - - -
	def softwareLicense_createObjects(self, softwareLicenses):
		softwareLicenses = forceObjectClassList(softwareLicenses, SoftwareLicense)
		for softwareLicense in softwareLicenses:
			logger.info(u"Creating softwareLicense '%s'" % softwareLicense)
			self._backend.softwareLicense_insertObject(softwareLicense)

		if self._options['returnObjectsOnUpdateAndCreate']:
			return self._backend.softwareLicense_getObjects(id=[softwareLicense.id for softwareLicense in softwareLicenses])
		else:
			return []

	def softwareLicense_updateObjects(self, softwareLicenses):
		softwareLicenses = forceObjectClassList(softwareLicenses, SoftwareLicense)
		for softwareLicense in softwareLicenses:
			logger.info(u"Updating softwareLicense '%s'" % softwareLicense)
			if self.softwareLicense_getIdents(id=softwareLicense.id):
				self._backend.softwareLicense_updateObject(softwareLicense)
			else:
				logger.info(u"ProducSoftwareLicenset %s does not exist, creating" % softwareLicense)
				self._backend.softwareLicense_insertObject(softwareLicense)

		if self._options['returnObjectsOnUpdateAndCreate']:
			return self._backend.softwareLicense_getObjects(id=[softwareLicense.id for softwareLicense in softwareLicenses])
		else:
			return []

	def softwareLicense_createRetail(self, id, licenseContractId, maxInstallations=None, boundToHost=None, expirationDate=None):
		hash = locals()
		del hash['self']
		return self.softwareLicense_createObjects(RetailSoftwareLicense.fromHash(hash))

	def softwareLicense_createOEM(self, id, licenseContractId, maxInstallations=None, boundToHost=None, expirationDate=None):
		hash = locals()
		del hash['self']
		return self.softwareLicense_createObjects(OEMSoftwareLicense.fromHash(hash))

	def softwareLicense_createVolume(self, id, licenseContractId, maxInstallations=None, boundToHost=None, expirationDate=None):
		hash = locals()
		del hash['self']
		return self.softwareLicense_createObjects(VolumeSoftwareLicense.fromHash(hash))

	def softwareLicense_createConcurrent(self, id, licenseContractId, maxInstallations=None, boundToHost=None, expirationDate=None):
		hash = locals()
		del hash['self']
		return self.softwareLicense_createObjects(ConcurrentSoftwareLicense.fromHash(hash))

	def softwareLicense_delete(self, id):
		if id is None:
			id = []

		return self._backend.softwareLicense_deleteObjects(
			self._backend.softwareLicense_getObjects(id=id)
		)

	# - - - - - - - - - - - - - - - - - - - - - - - - - - - - - - - - - - - - - - - - - - - - - - - -
	# -   LicensePool                                                                               -
	# - - - - - - - - - - - - - - - - - - - - - - - - - - - - - - - - - - - - - - - - - - - - - - - -
	def licensePool_createObjects(self, licensePools):
		licensePools = forceObjectClassList(licensePools, LicensePool)
		for licensePool in licensePools:
			logger.info(u"Creating licensePool '%s'" % licensePool)
			self._backend.licensePool_insertObject(licensePool)

		if self._options['returnObjectsOnUpdateAndCreate']:
			return self._backend.licensePool_getObjects(id=[licensePool.id for licensePool in licensePools])
		else:
			return []

	def licensePool_updateObjects(self, licensePools):
		licensePools = forceObjectClassList(licensePools, LicensePool)
		for licensePool in licensePools:
			logger.info(u"Updating licensePool '%s'" % licensePool)
			if self.licensePool_getIdents(id=licensePool.id):
				self._backend.licensePool_updateObject(licensePool)
			else:
				logger.info(u"LicensePool %s does not exist, creating" % licensePool)
				self._backend.licensePool_insertObject(licensePool)

		if self._options['returnObjectsOnUpdateAndCreate']:
			return self._backend.licensePool_getObjects(id=[licensePool.id for licensePool in licensePools])
		else:
			return []

	def licensePool_create(self, id, description=None, productIds=None):
		hash = locals()
		del hash['self']
		return self.licensePool_createObjects(LicensePool.fromHash(hash))

	def licensePool_delete(self, id):
		if id is None:
			id = []

		return self._backend.licensePool_deleteObjects(
			self._backend.licensePool_getObjects(id=id)
		)

	# - - - - - - - - - - - - - - - - - - - - - - - - - - - - - - - - - - - - - - - - - - - - - - - -
	# -   SoftwareLicenseToLicensePools                                                             -
	# - - - - - - - - - - - - - - - - - - - - - - - - - - - - - - - - - - - - - - - - - - - - - - - -
	def softwareLicenseToLicensePool_createObjects(self, softwareLicenseToLicensePools):
		returnObjects = self._options['returnObjectsOnUpdateAndCreate']

		result = []
		for softwareLicenseToLicensePool in forceObjectClassList(softwareLicenseToLicensePools, SoftwareLicenseToLicensePool):
			logger.info(u"Creating softwareLicenseToLicensePool %s" % softwareLicenseToLicensePool)
			self._backend.softwareLicenseToLicensePool_insertObject(softwareLicenseToLicensePool)

			if returnObjects:
				result.extend(
					self._backend.softwareLicenseToLicensePool_getObjects(
						softwareLicenseId=softwareLicenseToLicensePool.softwareLicenseId,
						licensePoolId=softwareLicenseToLicensePool.licensePoolId
					)
				)

		return result

	def softwareLicenseToLicensePool_updateObjects(self, softwareLicenseToLicensePools):
		returnObjects = self._options['returnObjectsOnUpdateAndCreate']

		result = []
		softwareLicenseToLicensePools = forceObjectClassList(softwareLicenseToLicensePools, SoftwareLicenseToLicensePool)
		for softwareLicenseToLicensePool in softwareLicenseToLicensePools:
			logger.info(u"Updating %s" % softwareLicenseToLicensePool)
			if self.softwareLicenseToLicensePool_getIdents(
					softwareLicenseId=softwareLicenseToLicensePool.softwareLicenseId,
					licensePoolId=softwareLicenseToLicensePool.licensePoolId):
				self._backend.softwareLicenseToLicensePool_updateObject(softwareLicenseToLicensePool)
			else:
				logger.info(u"SoftwareLicenseToLicensePool %s does not exist, creating" % softwareLicenseToLicensePool)
				self._backend.softwareLicenseToLicensePool_insertObject(softwareLicenseToLicensePool)

			if returnObjects:
				result.extend(
					self._backend.softwareLicenseToLicensePool_getObjects(
						softwareLicenseId=softwareLicenseToLicensePool.softwareLicenseId,
						licensePoolId=softwareLicenseToLicensePool.licensePoolId
					)
				)

		return result

	def softwareLicenseToLicensePool_create(self, softwareLicenseId, licensePoolId, licenseKey=None):
		hash = locals()
		del hash['self']
		return self.softwareLicenseToLicensePool_createObjects(SoftwareLicenseToLicensePool.fromHash(hash))

	def softwareLicenseToLicensePool_delete(self, softwareLicenseId, licensePoolId):
		if not softwareLicenseId:
			softwareLicenseId = []
		if not licensePoolId:
			licensePoolId = []

		return self._backend.softwareLicenseToLicensePool_deleteObjects(
			self._backend.softwareLicenseToLicensePool_getObjects(
				softwareLicenseId=softwareLicenseId,
				licensePoolId=licensePoolId
			)
		)

	# - - - - - - - - - - - - - - - - - - - - - - - - - - - - - - - - - - - - - - - - - - - - - - - -
	# -   LicenseOnClients                                                                          -
	# - - - - - - - - - - - - - - - - - - - - - - - - - - - - - - - - - - - - - - - - - - - - - - - -
	def licenseOnClient_createObjects(self, licenseOnClients):
		returnObjects = self._options['returnObjectsOnUpdateAndCreate']

		result = []
		for licenseOnClient in forceObjectClassList(licenseOnClients, LicenseOnClient):
			logger.info(u"Creating licenseOnClient %s" % licenseOnClient)
			self._backend.licenseOnClient_insertObject(licenseOnClient)

			if returnObjects:
				result.extend(
					self._backend.licenseOnClient_getObjects(
						softwareLicenseId=licenseOnClient.softwareLicenseId,
						licensePoolId=licenseOnClient.licensePoolId,
						clientId=licenseOnClient.clientId
					)
				)

		return result

	def licenseOnClient_updateObjects(self, licenseOnClients):
		returnObjects = self._options['returnObjectsOnUpdateAndCreate']

		result = []
		licenseOnClients = forceObjectClassList(licenseOnClients, LicenseOnClient)
		for licenseOnClient in licenseOnClients:
			logger.info(u"Updating licenseOnClient %s" % licenseOnClient)
			if self.licenseOnClient_getIdents(
					softwareLicenseId=licenseOnClient.softwareLicenseId,
					licensePoolId=licenseOnClient.licensePoolId,
					clientId=licenseOnClient.clientId):
				self._backend.licenseOnClient_updateObject(licenseOnClient)
			else:
				logger.info(u"LicenseOnClient %s does not exist, creating" % licenseOnClient)
				self._backend.licenseOnClient_insertObject(licenseOnClient)

			if returnObjects:
				result.extend(
					self._backend.licenseOnClient_getObjects(
						softwareLicenseId=licenseOnClient.softwareLicenseId,
						licensePoolId=licenseOnClient.licensePoolId,
						clientId=licenseOnClient.clientId
					)
				)

		return result

	def licenseOnClient_create(self, softwareLicenseId, licensePoolId, clientId, licenseKey=None, notes=None):
		hash = locals()
		del hash['self']
		return self.licenseOnClient_createObjects(LicenseOnClient.fromHash(hash))

	def licenseOnClient_delete(self, softwareLicenseId, licensePoolId, clientId):
		if softwareLicenseId is None:
			softwareLicenseId = []
		if licensePoolId is None:
			licensePoolId = []
		if clientId is None:
			clientId = []

		return self._backend.licenseOnClient_deleteObjects(
			self._backend.licenseOnClient_getObjects(
				softwareLicenseId=softwareLicenseId,
				licensePoolId=licensePoolId,
				clientId=clientId
			)
		)

	def licenseOnClient_getOrCreateObject(self, clientId, licensePoolId=None, productId=None, windowsSoftwareId=None):
		clientId = forceHostId(clientId)
		if licensePoolId:
			licensePoolId = forceLicensePoolId(licensePoolId)
		elif productId or windowsSoftwareId:
			if productId:
				productId = forceProductId(productId)
				licensePoolIds = self.licensePool_getIdents(productIds=productId, returnType='unicode')
			elif windowsSoftwareId:
				licensePoolIds = []
				windowsSoftwareId = forceUnicode(windowsSoftwareId)

				auditSoftwares = self.auditSoftware_getObjects(windowsSoftwareId=windowsSoftwareId)
				for auditSoftware in auditSoftwares:
					auditSoftwareToLicensePools = self.auditSoftwareToLicensePool_getObjects(
						name=auditSoftware.name,
						version=auditSoftware.version,
						subVersion=auditSoftware.subVersion,
						language=auditSoftware.language,
						architecture=auditSoftware.architecture
					)
					if auditSoftwareToLicensePools:
						licensePoolIds.append(auditSoftwareToLicensePools[0].licensePoolId)

			if len(licensePoolIds) < 1:
				raise LicenseConfigurationError(u"No license pool for product id '%s', windowsSoftwareId '%s' found" % (productId, windowsSoftwareId))
			elif len(licensePoolIds) > 1:
				raise LicenseConfigurationError(u"Multiple license pools for product id '%s', windowsSoftwareId '%s' found: %s" \
						% (productId, windowsSoftwareId, licensePoolIds))
			licensePoolId = licensePoolIds[0]
		else:
			raise ValueError(u"You have to specify one of: licensePoolId, productId, windowsSoftwareId")

		if not self.licensePool_getIdents(id=licensePoolId):
			raise LicenseConfigurationError(u"License pool '%s' not found" % licensePoolId)

		# Test if a license is already used by the host
		licenseOnClient = None
		licenseOnClients = self._backend.licenseOnClient_getObjects(licensePoolId=licensePoolId, clientId=clientId)
		if licenseOnClients:
			logger.info(u"Using already assigned license '%s' for client '%s', license pool '%s'" \
					% (licenseOnClients[0].getSoftwareLicenseId(), clientId, licensePoolId))
			licenseOnClient = licenseOnClients[0]
		else:
			(softwareLicenseId, licenseKey) = self._getUsableSoftwareLicense(clientId, licensePoolId)
			if not licenseKey:
				logger.info(u"License available but no license key found")

			logger.info(u"Using software license id '%s', license key '%s' for host '%s' and license pool '%s'" \
						% (softwareLicenseId, licenseKey, clientId, licensePoolId))

			licenseOnClient = LicenseOnClient(
				softwareLicenseId=softwareLicenseId,
				licensePoolId=licensePoolId,
				clientId=clientId,
				licenseKey=licenseKey,
				notes=None
			)
			self.licenseOnClient_createObjects(licenseOnClient)
		return licenseOnClient

	def _getUsableSoftwareLicense(self, clientId, licensePoolId):
		softwareLicenseId = u''
		licenseKey = u''

		licenseOnClients = self._backend.licenseOnClient_getObjects(licensePoolId=licensePoolId, clientId=clientId)
		if licenseOnClients:
			# Already registered
			return (licenseOnClients[0].getSoftwareLicenseId(), licenseOnClients[0].getLicenseKey())

		softwareLicenseToLicensePools = self._backend.softwareLicenseToLicensePool_getObjects(licensePoolId=licensePoolId)
		if not softwareLicenseToLicensePools:
			raise LicenseMissingError(u"No licenses in pool '%s'" % licensePoolId)

		softwareLicenseIds = [softwareLicenseToLicensePool.softwareLicenseId
								for softwareLicenseToLicensePool
								in softwareLicenseToLicensePools]

		softwareLicensesBoundToHost = self._backend.softwareLicense_getObjects(id=softwareLicenseIds, boundToHost=clientId)
		if softwareLicensesBoundToHost:
			logger.info(u"Using license bound to host: %s" % softwareLicensesBoundToHost[0])
			softwareLicenseId = softwareLicensesBoundToHost[0].getId()
		else:
			# Search an available license
			for softwareLicense in self._backend.softwareLicense_getObjects(id=softwareLicenseIds, boundToHost=[None, '']):
				logger.debug(u"Checking license '%s', maxInstallations %d" \
					% (softwareLicense.getId(), softwareLicense.getMaxInstallations()))
				if softwareLicense.getMaxInstallations() == 0:
					# 0 = infinite
					softwareLicenseId = softwareLicense.getId()
					break
				installations = len(self.licenseOnClient_getIdents(softwareLicenseId=softwareLicense.getId()))
				logger.debug(u"Installations registered: %d" % installations)
				if installations < softwareLicense.getMaxInstallations():
					softwareLicenseId = softwareLicense.getId()
					break

			if softwareLicenseId:
				logger.info(u"Found available license for pool '%s' and client '%s': %s" % (licensePoolId, clientId, softwareLicenseId))

		if not softwareLicenseId:
			raise LicenseMissingError(u"No license available for pool '%s' and client '%s'" % (licensePoolId, clientId))

		licenseKeys = []
		for softwareLicenseToLicensePool in softwareLicenseToLicensePools:
			if softwareLicenseToLicensePool.getLicenseKey():
				if softwareLicenseToLicensePool.getSoftwareLicenseId() == softwareLicenseId:
					licenseKey = softwareLicenseToLicensePool.getLicenseKey()
					break
				logger.debug(u"Found license key: %s" % licenseKey)
				licenseKeys.append(softwareLicenseToLicensePool.getLicenseKey())

		if not licenseKey and licenseKeys:
			licenseKey = random.choice(licenseKeys)
			logger.info(u"Randomly choosing license key")

		logger.debug(u"Using license '%s', license key: %s" % (softwareLicenseId, licenseKey))
		return (softwareLicenseId, licenseKey)

	# - - - - - - - - - - - - - - - - - - - - - - - - - - - - - - - - - - - - - - - - - - - - - - - -
	# -   AuditSoftwares                                                                            -
	# - - - - - - - - - - - - - - - - - - - - - - - - - - - - - - - - - - - - - - - - - - - - - - - -
	def auditSoftware_createObjects(self, auditSoftwares):
		returnObjects = self._options['returnObjectsOnUpdateAndCreate']

		result = []
		for auditSoftware in forceObjectClassList(auditSoftwares, AuditSoftware):
			logger.info(u"Creating auditSoftware %s" % auditSoftware)
			self._backend.auditSoftware_insertObject(auditSoftware)

			if returnObjects:
				result.extend(
					self._backend.auditSoftware_getObjects(
						name=auditSoftware.name,
						version=auditSoftware.version,
						subVersion=auditSoftware.subVersion,
						language=auditSoftware.language,
						architecture=auditSoftware.architecture
					)
				)

		return result

	def auditSoftware_updateObjects(self, auditSoftwares):
		returnObjects = self._options['returnObjectsOnUpdateAndCreate']

		result = []
		auditSoftwares = forceObjectClassList(auditSoftwares, AuditSoftware)
		for auditSoftware in auditSoftwares:
			logger.info(u"Updating %s" % auditSoftware)
			if self.auditSoftware_getIdents(
					name=auditSoftware.name,
					version=auditSoftware.version,
					subVersion=auditSoftware.subVersion,
					language=auditSoftware.language,
					architecture=auditSoftware.architecture):

				self._backend.auditSoftware_updateObject(auditSoftware)
			else:
				logger.info(u"AuditSoftware %s does not exist, creating" % auditSoftware)
				self._backend.auditSoftware_insertObject(auditSoftware)

			if returnObjects:
				result.extend(
					self._backend.auditSoftware_getObjects(
						name=auditSoftware.name,
						version=auditSoftware.version,
						subVersion=auditSoftware.subVersion,
						language=auditSoftware.language,
						architecture=auditSoftware.architecture
					)
				)

		return result


	def auditSoftware_create(self, name, version, subVersion, language, architecture, windowsSoftwareId=None, windowsDisplayName=None, windowsDisplayVersion=None, installSize=None):
		hash = locals()
		del hash['self']
		return self.auditSoftware_createObjects(AuditSoftware.fromHash(hash))

	def auditSoftware_delete(self, name, version, subVersion, language, architecture):
		if name is None:
			name = []
		if version is None:
			version = []
		if subVersion is None:
			subVersion = []
		if language is None:
			language = []
		if architecture is None:
			architecture = []

		return self._backend.auditSoftware_deleteObjects(
			self._backend.auditSoftware_getObjects(
				name=name,
				version=version,
				subVersion=subVersion,
				language=language,
				architecture=architecture
			)
		)

	# - - - - - - - - - - - - - - - - - - - - - - - - - - - - - - - - - - - - - - - - - - - - - - - -
	# -   AuditSoftwareToLicensePools                                                               -
	# - - - - - - - - - - - - - - - - - - - - - - - - - - - - - - - - - - - - - - - - - - - - - - - -
	def auditSoftwareToLicensePool_createObjects(self, auditSoftwareToLicensePools):
		returnObjects = self._options['returnObjectsOnUpdateAndCreate']

		result = []
		for auditSoftwareToLicensePool in forceObjectClassList(auditSoftwareToLicensePools, AuditSoftwareToLicensePool):
			logger.info(u"Creating %s" % auditSoftwareToLicensePool)
			self._backend.auditSoftwareToLicensePool_insertObject(auditSoftwareToLicensePool)

			if returnObjects:
				result.extend(
					self._backend.auditSoftwareToLicensePool_getObjects(
						name=auditSoftwareToLicensePool.name,
						version=auditSoftwareToLicensePool.version,
						subVersion=auditSoftwareToLicensePool.subVersion,
						language=auditSoftwareToLicensePool.language,
						architecture=auditSoftwareToLicensePool.architecture
					)
				)

		return result

	def auditSoftwareToLicensePool_updateObjects(self, auditSoftwareToLicensePools):
		returnObjects = self._options['returnObjectsOnUpdateAndCreate']

		result = []
		auditSoftwareToLicensePools = forceObjectClassList(auditSoftwareToLicensePools, AuditSoftwareToLicensePool)
		for auditSoftwareToLicensePool in auditSoftwareToLicensePools:
			logger.info(u"Creating %s" % auditSoftwareToLicensePool)
			if self.auditSoftwareToLicensePool_getIdents(
					name=auditSoftwareToLicensePool.name,
					version=auditSoftwareToLicensePool.version,
					subVersion=auditSoftwareToLicensePool.subVersion,
					language=auditSoftwareToLicensePool.language,
					architecture=auditSoftwareToLicensePool.architecture):

				self._backend.auditSoftwareToLicensePool_updateObject(auditSoftwareToLicensePool)
			else:
				logger.info(u"AuditSoftwareToLicensePool %s does not exist, creating" % auditSoftwareToLicensePool)
				self._backend.auditSoftwareToLicensePool_insertObject(auditSoftwareToLicensePool)

			if returnObjects:
				result.extend(
					self._backend.auditSoftwareToLicensePool_getObjects(
						name=auditSoftwareToLicensePool.name,
						version=auditSoftwareToLicensePool.version,
						subVersion=auditSoftwareToLicensePool.subVersion,
						language=auditSoftwareToLicensePool.language,
						architecture=auditSoftwareToLicensePool.architecture
					)
				)

		return result

	def auditSoftwareToLicensePool_create(self, name, version, subVersion, language, architecture, licensePoolId):
		hash = locals()
		del hash['self']
		return self.auditSoftwareToLicensePool_createObjects(AuditSoftwareToLicensePool.fromHash(hash))

	def auditSoftwareToLicensePool_delete(self, name, version, subVersion, language, architecture, licensePoolId):
		if name is None:
			name = []
		if version is None:
			version = []
		if subVersion is None:
			subVersion = []
		if language is None:
			language = []
		if architecture is None:
			architecture = []
		if licensePoolId is None:
			licensePoolId = []

		return self._backend.auditSoftwareToLicensePool_deleteObjects(
			self._backend.auditSoftwareToLicensePool_getObjects(
				name=name,
				version=version,
				subVersion=subVersion,
				language=language,
				architecture=architecture,
				licensePoolId=licensePoolId
			)
		)


	# - - - - - - - - - - - - - - - - - - - - - - - - - - - - - - - - - - - - - - - - - - - - - - - -
	# -   AuditSoftwareOnClients                                                                    -
	# - - - - - - - - - - - - - - - - - - - - - - - - - - - - - - - - - - - - - - - - - - - - - - - -
	def auditSoftwareOnClient_createObjects(self, auditSoftwareOnClients):
		returnObjects = self._options['returnObjectsOnUpdateAndCreate']

		result = []
		for auditSoftwareOnClient in forceObjectClassList(auditSoftwareOnClients, AuditSoftwareOnClient):
			logger.info(u"Creating auditSoftwareOnClient %s" % auditSoftwareOnClient)
			self._backend.auditSoftwareOnClient_insertObject(auditSoftwareOnClient)

			if returnObjects:
				result.extend(
					self._backend.auditSoftwareOnClient_getObjects(
						name=auditSoftwareOnClient.name,
						version=auditSoftwareOnClient.version,
						subVersion=auditSoftwareOnClient.subVersion,
						language=auditSoftwareOnClient.language,
						architecture=auditSoftwareOnClient.architecture,
						clientId=auditSoftwareOnClient.clientId
					)
				)

		return result

	def auditSoftwareOnClient_updateObjects(self, auditSoftwareOnClients):
		returnObjects = self._options['returnObjectsOnUpdateAndCreate']

		result = []
		auditSoftwareOnClients = forceObjectClassList(auditSoftwareOnClients, AuditSoftwareOnClient)
		for auditSoftwareOnClient in auditSoftwareOnClients:
			logger.info(u"Updating auditSoftwareOnClient %s" % auditSoftwareOnClient)
			if self.auditSoftwareOnClient_getIdents(
					name=auditSoftwareOnClient.name,
					version=auditSoftwareOnClient.version,
					subVersion=auditSoftwareOnClient.subVersion,
					language=auditSoftwareOnClient.language,
					architecture=auditSoftwareOnClient.architecture,
					clientId=auditSoftwareOnClient.clientId):
				self._backend.auditSoftwareOnClient_updateObject(auditSoftwareOnClient)
			else:
				logger.info(u"AuditSoftwareOnClient %s does not exist, creating" % auditSoftwareOnClient)
				self._backend.auditSoftwareOnClient_insertObject(auditSoftwareOnClient)

			if returnObjects:
				result.extend(
					self._backend.auditSoftwareOnClient_getObjects(
						name=auditSoftwareOnClient.name,
						version=auditSoftwareOnClient.version,
						subVersion=auditSoftwareOnClient.subVersion,
						language=auditSoftwareOnClient.language,
						architecture=auditSoftwareOnClient.architecture,
						clientId=auditSoftwareOnClient.clientId
					)
				)

		return result

	def auditSoftwareOnClient_create(self, name, version, subVersion, language, architecture, clientId, uninstallString=None, binaryName=None, firstseen=None, lastseen=None, state=None, usageFrequency=None, lastUsed=None, licenseKey=None):
		hash = locals()
		del hash['self']
		return self.auditSoftwareOnClient_createObjects(AuditSoftwareOnClient.fromHash(hash))

	def auditSoftwareOnClient_delete(self, name, version, subVersion, language, architecture, clientId):
		if name is None:
			name = []
		if version is None:
			version = []
		if subVersion is None:
			subVersion = []
		if language is None:
			language = []
		if architecture is None:
			architecture = []
		if clientId is None:
			clientId = []

		return self._backend.auditSoftwareOnClient_deleteObjects(
			self._backend.auditSoftwareOnClient_getObjects(
				name=name,
				version=version,
				subVersion=subVersion,
				language=language,
				architecture=architecture,
				clientId=clientId
			)
		)

	def auditSoftwareOnClient_setObsolete(self, clientId):
		if clientId is None:
			clientId = []
		clientId = forceHostIdList(clientId)
		self._backend.auditSoftwareOnClient_deleteObjects(
			self._backend.auditSoftwareOnClient_getObjects(clientId=clientId)
		)

	# - - - - - - - - - - - - - - - - - - - - - - - - - - - - - - - - - - - - - - - - - - - - - - - -
	# -   AuditHardwares                                                                            -
	# - - - - - - - - - - - - - - - - - - - - - - - - - - - - - - - - - - - - - - - - - - - - - - - -
	def auditHardware_createObjects(self, auditHardwares):
		for auditHardware in forceObjectClassList(auditHardwares, AuditHardware):
			logger.info(u"Creating auditHardware %s" % auditHardware)
			self.auditHardware_insertObject(auditHardware)
		return []

	def auditHardware_updateObjects(self, auditHardwares):
		for auditHardware in forceObjectClassList(auditHardwares, AuditHardware):
			logger.info(u"Updating auditHardware %s" % auditHardware)
			# You can't update auditHardwares, because the ident contains all attributes
			self.auditHardware_insertObject(auditHardware)
		return []

	def auditHardware_create(self, hardwareClass, **kwargs):
		hash = locals()
		del hash['self']
		return self.auditHardware_createObjects(AuditHardware.fromHash(hash))

	def auditHardware_delete(self, hardwareClass, **kwargs):
		if hardwareClass is None:
			hardwareClass = []
		for key in kwargs.keys():
			if kwargs[key] is None:
				kwargs[key] = []

		return self._backend.auditHardware_deleteObjects(
			self._backend.auditHardware_getObjects(
				hardwareClass=hardwareClass,
				**kwargs
			)
		)

	# - - - - - - - - - - - - - - - - - - - - - - - - - - - - - - - - - - - - - - - - - - - - - - - -
	# -   AuditHardwareOnHosts                                                                      -
	# - - - - - - - - - - - - - - - - - - - - - - - - - - - - - - - - - - - - - - - - - - - - - - - -
	def auditHardwareOnHost_updateObject(self, auditHardwareOnHost):
		"""
		Update an auditHardwareOnHost object.

		This will update the attributes `state` and `lastseen` on the object.
		"""
		auditHardwareOnHost.setLastseen(timestamp())
		auditHardwareOnHost.setState(1)
		self._backend.auditHardwareOnHost_updateObject(auditHardwareOnHost)

	def auditHardwareOnHost_createObjects(self, auditHardwareOnHosts):
		for auditHardwareOnHost in forceObjectClassList(auditHardwareOnHosts, AuditHardwareOnHost):
			logger.info(u"Creating auditHardwareOnHost %s" % auditHardwareOnHost)
			self._backend.auditHardwareOnHost_insertObject(auditHardwareOnHost)

		return []

	def auditHardwareOnHost_updateObjects(self, auditHardwareOnHosts):
		for auditHardwareOnHost in forceObjectClassList(auditHardwareOnHosts, AuditHardwareOnHost):
			filter = {}
			for (attribute, value) in auditHardwareOnHost.toHash().items():
				if attribute in ('firstseen', 'lastseen', 'state'):
					continue

				if value is None:
					filter[attribute] = [None]
				else:
					filter[attribute] = value

			if self.auditHardwareOnHost_getObjects(attributes=['hostId'], **filter):
				self.auditHardwareOnHost_updateObject(auditHardwareOnHost)
			else:
				logger.info(u"AuditHardwareOnHost %s does not exist, creating" % auditHardwareOnHost)
				self._backend.auditHardwareOnHost_insertObject(auditHardwareOnHost)

		return []

	def auditHardwareOnHost_create(self, hostId, hardwareClass, firstseen=None, lastseen=None, state=None, **kwargs):
		hash = locals()
		del hash['self']
		return self.auditHardwareOnHost_createObjects(AuditHardwareOnHost.fromHash(hash))

	def auditHardwareOnHost_delete(self, hostId, hardwareClass, firstseen=None, lastseen=None, state=None, **kwargs):
		if hostId is None:
			hostId = []
		if hardwareClass is None:
			hardwareClass = []
		if firstseen is None:
			firstseen = []
		if lastseen is None:
			lastseen = []
		if state is None:
			state = []

		for key in kwargs:
			if kwargs[key] is None:
				kwargs[key] = []

		return self._backend.auditHardwareOnHost_deleteObjects(
			self._backend.auditHardwareOnHost_getObjects(
				hostId=hostId,
				hardwareClass=hardwareClass,
				firstseen=firstseen,
				lastseen=lastseen,
				state=state,
				**kwargs
			)
		)

	def auditHardwareOnHost_setObsolete(self, hostId):
		if hostId is None:
			hostId = []

		hostId = forceHostIdList(hostId)
		for ahoh in self.auditHardwareOnHost_getObjects(hostId=hostId, state=1):
			ahoh.setState(0)
			self._backend.auditHardwareOnHost_updateObject(ahoh)

	# - - - - - - - - - - - - - - - - - - - - - - - - - - - - - - - - - - - - - - - - - - - - - - - -
	# -   BootConfigurations                                                                        -
	# - - - - - - - - - - - - - - - - - - - - - - - - - - - - - - - - - - - - - - - - - - - - - - - -
	def bootConfiguration_createObjects(self, bootConfigurations):
		returnObjects = self._options['returnObjectsOnUpdateAndCreate']

		result = []
		for bootConfiguration in forceObjectClassList(bootConfigurations, BootConfiguration):
			logger.info(u"Creating bootConfiguration %s" % bootConfiguration)
			self._backend.bootConfiguration_insertObject(bootConfiguration)

			if returnObjects:
				result.extend(
					self._backend.bootConfiguration_getObjects(
						name=bootConfiguration.name,
						clientId=bootConfiguration.clientId
					)
				)

		return result

	def bootConfiguration_updateObjects(self, bootConfigurations):
		returnObjects = self._options['returnObjectsOnUpdateAndCreate']

		result = []
		bootConfigurations = forceObjectClassList(bootConfigurations, BootConfiguration)
		for bootConfiguration in bootConfigurations:
			logger.info(u"Updating bootConfiguration '%s'" % bootConfiguration)
			if self.bootConfiguration_getIdents(name=bootConfiguration.name, clientId=bootConfiguration.clientId):
				self._backend.bootConfiguration_updateObject(bootConfiguration)
			else:
				logger.info(u"BootConfiguration %s does not exist, creating" % bootConfiguration)
				self._backend.bootConfiguration_insertObject(bootConfiguration)

			if returnObjects:
				result.extend(
					self._backend.bootConfiguration_getObjects(
						name=bootConfiguration.name,
						clientId=bootConfiguration.clientId
					)
				)

		return result

	def bootConfiguration_create(self, name, clientId, priority=None, description=None, netbootProductId=None, pxeTemplate=None, options=None, disk=None, partition=None, active=None, deleteAfter=None, deactivateAfter=None, accessCount=None, osName=None):
		hash = locals()
		del hash['self']
		return self.bootConfiguration_createObjects(BootConfiguration.fromHash(hash))

	def bootConfiguration_delete(self, name, clientId):
		if name is None:
			name = []
		if clientId is None:
			clientId = []

		return self._backend.bootConfiguration_deleteObjects(
			self._backend.bootConfiguration_getObjects(
				name=name,
				clientId=clientId
			)
		)


class ModificationTrackingBackend(ExtendedBackend):

	def __init__(self, backend, overwrite=True):
		ExtendedBackend.__init__(self, backend, overwrite=overwrite)
		self._createInstanceMethods()
		self._backendChangeListeners = []

	def addBackendChangeListener(self, backendChangeListener):
		if backendChangeListener in self._backendChangeListeners:
			return
		self._backendChangeListeners.append(backendChangeListener)

	def removeBackendChangeListener(self, backendChangeListener):
		if backendChangeListener not in self._backendChangeListeners:
			return
		self._backendChangeListeners.remove(backendChangeListener)

	def _fireEvent(self, event, *args):
		for bcl in self._backendChangeListeners:
			try:
				meth = getattr(bcl, event)
				meth(self, *args)
			except Exception as e:
				logger.error(e)

	def _executeMethod(self, methodName, **kwargs):
		logger.debug(u"ModificationTrackingBackend {0}: executing {1!r} on backend {2}".format(self, methodName, self._backend))
		meth = getattr(self._backend, methodName)
		result = meth(**kwargs)
		action = None
		if '_' in methodName:
			action = methodName.split('_', 1)[1]

		if action in ('insertObject', 'updateObject', 'deleteObjects'):
			if action == 'insertObject':
				self._fireEvent('objectInserted', kwargs.values()[0])
			elif action == 'updateObject':
				self._fireEvent('objectUpdated', kwargs.values()[0])
			elif action == 'deleteObjects':
				self._fireEvent('objectsDeleted', kwargs.values()[0])
			self._fireEvent('backendModified')

		return result


class BackendModificationListener(object):
	def objectInserted(self, backend, obj):
		# Should return immediately!
		pass

	def objectUpdated(self, backend, obj):
		# Should return immediately!
		pass

	def objectsDeleted(self, backend, objs):
		# Should return immediately!
		pass

	def backendModified(self, backend):
		# Should return immediately!
		pass<|MERGE_RESOLUTION|>--- conflicted
+++ resolved
@@ -269,13 +269,8 @@
 
 				if matched:
 					logger.debug(
-<<<<<<< HEAD
-						u"Value {0!r} matched filter {1!r}, attribute "
-						u"{2!r}".format(value, filter[attribute], attribute)
-=======
 						u"Value {0!r} matched filter {1!r}, attribute {2!r}",
 						value, filter[attribute], attribute
->>>>>>> 0a799b8f
 					)
 				else:
 					# No match, we can stop further checks.
