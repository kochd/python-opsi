#!/usr/bin/env python
#-*- coding: utf-8 -*-

# This file is part of python-opsi.
# Copyright (C) 2014-2016 uib GmbH <info@uib.de>

# This program is free software: you can redistribute it and/or modify
# it under the terms of the GNU Affero General Public License as
# published by the Free Software Foundation, either version 3 of the
# License, or (at your option) any later version.

# This program is distributed in the hope that it will be useful,
# but WITHOUT ANY WARRANTY; without even the implied warranty of
# MERCHANTABILITY or FITNESS FOR A PARTICULAR PURPOSE.  See the
# GNU Affero General Public License for more details.

# You should have received a copy of the GNU Affero General Public License
# along with this program.  If not, see <http://www.gnu.org/licenses/>.
"""
Backend functionality for testing the functionality of working with products.

:author: Niko Wenselowski <n.wenselowski@uib.de>
:license: GNU Affero General Public License version 3
"""

from __future__ import absolute_import, print_function

from OPSI.Object import (BoolProductProperty, LocalbootProduct, NetbootProduct,
    OpsiClient, OpsiDepotserver, ProductDependency, ProductOnClient, ProductOnDepot,
    ProductPropertyState, UnicodeConfig, UnicodeProductProperty)
from OPSI.Types import forceHostId
from OPSI.Util import getfqdn

<<<<<<< HEAD
from .Hosts import HostsMixin, getConfigServer
from .Clients import ClientsMixin
=======
from .Hosts import HostsMixin, getConfigServer, getDepotServers
from .Clients import ClientsMixin, getClients


def getProducts():
    return [getNetbootProduct()] + list(getLocalbootProducts())
>>>>>>> b7860855


def getNetbootProduct():
    netbootProduct = NetbootProduct(
        id='product1',
        name=u'Product 1',
        productVersion='1.0',
        packageVersion=1,
        licenseRequired=True,
        setupScript="setup.py",
        uninstallScript=None,
        updateScript="update.py",
        alwaysScript=None,
        onceScript=None,
        priority='100',
        description="Nothing",
        advice=u"No advice",
        productClassIds=[],
        windowsSoftwareIds=[
            '{be21bd07-eb19-44e4-893a-fa4e44e5f806}', 'product1'],
        pxeConfigTemplate='special'
    )

    return netbootProduct


def getLocalbootProducts():
    product2 = LocalbootProduct(
        id='product2',
        name=u'Product 2',
        productVersion='2.0',
        packageVersion='test',
        licenseRequired=False,
        setupScript="setup.ins",
        uninstallScript=u"uninstall.ins",
        updateScript="update.ins",
        alwaysScript=None,
        onceScript=None,
        priority=0,
        description=None,
        advice="",
        productClassIds=[],
        windowsSoftwareIds=['{98723-7898adf2-287aab}', 'xxxxxxxx']
    )

    product3 = LocalbootProduct(
        id='product3',
        name=u'Product 3',
        productVersion=3,
        packageVersion=1,
        licenseRequired=True,
        setupScript="setup.ins",
        uninstallScript=None,
        updateScript=None,
        alwaysScript=None,
        onceScript=None,
        priority=100,
        description="---",
        advice="---",
        productClassIds=[],
        windowsSoftwareIds=[]
    )

    product4 = LocalbootProduct(
        id='product4',
        name=u'Product 4',
        productVersion="3.0",
        packageVersion=24,
        licenseRequired=False,
        setupScript="setup.ins",
        uninstallScript="uninstall.ins",
        updateScript=None,
        alwaysScript=None,
        onceScript=None,
        priority=0,
        description="",
        advice="",
        productClassIds=[],
        windowsSoftwareIds=[]
    )

    product5 = LocalbootProduct(
        id='product4',
        name=u'Product 4',
        productVersion="3.0",
        packageVersion=25,
        licenseRequired=False,
        setupScript="setup.ins",
        uninstallScript="uninstall.ins",
        updateScript=None,
        alwaysScript=None,
        onceScript=None,
        priority=0,
        description="",
        advice="",
        productClassIds=[],
        windowsSoftwareIds=[]
    )

    product6 = LocalbootProduct(
        id='product6',
        name=u'Product 6',
        productVersion="1.0",
        packageVersion=1,
        licenseRequired=False,
        setupScript="setup.ins",
        uninstallScript="uninstall.ins",
        updateScript=None,
        alwaysScript=None,
        onceScript=None,
        priority=0,
        description="",
        advice="",
        productClassIds=[],
        windowsSoftwareIds=[]
    )

    product7 = LocalbootProduct(
        id='product7',
        name=u'Product 7',
        productVersion="1.0",
        packageVersion=1,
        licenseRequired=False,
        setupScript="setup.ins",
        uninstallScript="uninstall.ins",
        updateScript=None,
        alwaysScript=None,
        onceScript=None,
        priority=0,
        description="",
        advice="",
        productClassIds=[],
        windowsSoftwareIds=[]
    )

    product8 = LocalbootProduct(
        id='product8',
        name=u'Product 8',
        productVersion="1.0",
        packageVersion=2,
        licenseRequired=False,
        setupScript="setup.ins",
        uninstallScript="uninstall.ins",
        updateScript=None,
        alwaysScript=None,
        onceScript=None,
        customScript="custom.ins",
        priority=0,
        description="",
        advice="",
        productClassIds=[],
        windowsSoftwareIds=[]
    )

    product9 = LocalbootProduct(
        id='product9',
        name=(u'This is a very long name with 128 characters to test the '
              u'creation of long product names that should work now but '
              u'were limited b4'),
        productVersion="1.0",
        packageVersion=2,
        licenseRequired=False,
        setupScript="setup.ins",
        uninstallScript="uninstall.ins",
        updateScript=None,
        alwaysScript=None,
        onceScript=None,
        customScript="custom.ins",
        priority=0,
        description="",
        advice="",
        productClassIds=[],
        windowsSoftwareIds=[]
    )

    return (product2, product3, product4, product5, product6, product7,
            product8, product9)


def getProductDepdencies(products):
    print("Got {0} products: {1!r}".format(len(products), products))

    product2, product3, product4, _, product6, product7, _, product9 = products[1:9]
    productDependency1 = ProductDependency(
        productId=product2.id,
        productVersion=product2.productVersion,
        packageVersion=product2.packageVersion,
        productAction='setup',
        requiredProductId=product3.id,
        requiredProductVersion=product3.productVersion,
        requiredPackageVersion=product3.packageVersion,
        requiredAction='setup',
        requiredInstallationStatus=None,
        requirementType='before'
    )

    productDependency2 = ProductDependency(
        productId=product2.id,
        productVersion=product2.productVersion,
        packageVersion=product2.packageVersion,
        productAction='setup',
        requiredProductId=product4.id,
        requiredProductVersion=None,
        requiredPackageVersion=None,
        requiredAction=None,
        requiredInstallationStatus='installed',
        requirementType='after'
    )

    productDependency3 = ProductDependency(
        productId=product6.id,
        productVersion=product6.productVersion,
        packageVersion=product6.packageVersion,
        productAction='setup',
        requiredProductId=product7.id,
        requiredProductVersion=product7.productVersion,
        requiredPackageVersion=product7.packageVersion,
        requiredAction=None,
        requiredInstallationStatus='installed',
        requirementType='after'
    )

    productDependency4 = ProductDependency(
        productId=product7.id,
        productVersion=product7.productVersion,
        packageVersion=product7.packageVersion,
        productAction='setup',
        requiredProductId=product9.id,
        requiredProductVersion=None,
        requiredPackageVersion=None,
        requiredAction=None,
        requiredInstallationStatus='installed',
        requirementType='after'
    )

    return (productDependency1, productDependency2, productDependency3, productDependency4)


def getProductProperties(products):
    print("getProductProperties: Got {0} products: {1!r}".format(len(products), products))

    product1, _, product3 = products[:3]

    # TODO: turn this into tests?
    productProperty1 = UnicodeProductProperty(
        productId=product1.id,
        productVersion=product1.productVersion,
        packageVersion=product1.packageVersion,
        propertyId="productProperty1",
        description='Test product property (unicode)',
        possibleValues=['unicode1', 'unicode2', 'unicode3'],
        defaultValues=['unicode1', 'unicode3'],
        editable=True,
        multiValue=True
    )

    # TODO: turn this into tests?
    productProperty2 = BoolProductProperty(
        productId=product1.id,
        productVersion=product1.productVersion,
        packageVersion=product1.packageVersion,
        propertyId="productProperty2",
        description='Test product property 2 (bool)',
        defaultValues=True
    )

    productProperty3 = BoolProductProperty(
        productId=product3.id,
        productVersion=product3.productVersion,
        packageVersion=product3.packageVersion,
        propertyId=u"productProperty3",
        description=u'Test product property 3 (bool)',
        defaultValues=False
    )

    productProperty4 = UnicodeProductProperty(
        productId=product1.id,
        productVersion=product1.productVersion,
        packageVersion=product1.packageVersion,
        propertyId=u"i386_dir",
        description=u'i386 dir to use as installation source',
        possibleValues=["i386"],
        defaultValues=["i386"],
        editable=True,
        multiValue=False
    )

    return productProperty1, productProperty2, productProperty3, productProperty4


def getProductsOnDepot(products, configServer, depotServer):
    print("getProductsOnDepot: Got {0} products: {1!r}".format(len(products), products))

    product1, product2, product3, _, product5, product6, product7, product8, product9 = products[:9]
    depotserver1, depotserver2 = depotServer[:2]

    productOnDepot1 = ProductOnDepot(
        productId=product1.getId(),
        productType=product1.getType(),
        productVersion=product1.getProductVersion(),
        packageVersion=product1.getPackageVersion(),
        depotId=depotserver1.getId(),
        locked=False
    )

    productOnDepot2 = ProductOnDepot(
        productId=product2.getId(),
        productType=product2.getType(),
        productVersion=product2.getProductVersion(),
        packageVersion=product2.getPackageVersion(),
        depotId=depotserver1.getId(),
        locked=False
    )

    productOnDepot3 = ProductOnDepot(
        productId=product3.getId(),
        productType=product3.getType(),
        productVersion=product3.getProductVersion(),
        packageVersion=product3.getPackageVersion(),
        depotId=depotserver1.getId(),
        locked=False
    )

    productOnDepot4 = ProductOnDepot(
        productId=product3.getId(),
        productType=product3.getType(),
        productVersion=product3.getProductVersion(),
        packageVersion=product3.getPackageVersion(),
        depotId=configServer.getId(),
        locked=False
    )

    productOnDepot5 = ProductOnDepot(
        productId=product5.getId(),
        productType=product5.getType(),
        productVersion=product5.getProductVersion(),
        packageVersion=product5.getPackageVersion(),
        depotId=configServer.getId(),
        locked=False
    )

    productOnDepot6 = ProductOnDepot(
        productId=product6.getId(),
        productType=product6.getType(),
        productVersion=product6.getProductVersion(),
        packageVersion=product6.getPackageVersion(),
        depotId=depotserver1.getId(),
        locked=False
    )

    productOnDepot7 = ProductOnDepot(
        productId=product6.getId(),
        productType=product6.getType(),
        productVersion=product6.getProductVersion(),
        packageVersion=product6.getPackageVersion(),
        depotId=depotserver2.getId(),
        locked=False
    )

    productOnDepot8 = ProductOnDepot(
        productId=product7.getId(),
        productType=product7.getType(),
        productVersion=product7.getProductVersion(),
        packageVersion=product7.getPackageVersion(),
        depotId=depotserver1.getId(),
        locked=False
    )

    productOnDepot9 = ProductOnDepot(
        productId=product8.getId(),
        productType=product8.getType(),
        productVersion=product8.getProductVersion(),
        packageVersion=product8.getPackageVersion(),
        depotId=depotserver2.getId(),
        locked=False
    )

    productOnDepot10 = ProductOnDepot(
        productId=product9.getId(),
        productType=product9.getType(),
        productVersion=product9.getProductVersion(),
        packageVersion=product9.getPackageVersion(),
        depotId=depotserver1.getId(),
        locked=False
    )

    productOnDepot11 = ProductOnDepot(
        productId=product9.getId(),
        productType=product9.getType(),
        productVersion=product9.getProductVersion(),
        packageVersion=product9.getPackageVersion(),
        depotId=depotserver2.getId(),
        locked=False
    )

    return (productOnDepot1, productOnDepot2, productOnDepot3, productOnDepot4,
            productOnDepot5, productOnDepot6, productOnDepot7, productOnDepot8,
            productOnDepot9, productOnDepot10, productOnDepot11)


def getProductsOnClients(products, clients):
    product1, product2 = products[:2]
    client1, _, client3 = clients[:3]

    productOnClient1 = ProductOnClient(
        productId=product1.getId(),
        productType=product1.getType(),
        clientId=client1.getId(),
        installationStatus='installed',
        actionRequest='setup',
        actionProgress='',
        productVersion=product1.getProductVersion(),
        packageVersion=product1.getPackageVersion(),
        modificationTime='2009-07-01 12:00:00'
    )

    productOnClient2 = ProductOnClient(
        productId=product2.getId(),
        productType=product2.getType(),
        clientId=client1.getId(),
        installationStatus='installed',
        actionRequest='uninstall',
        actionProgress='',
        productVersion=product2.getProductVersion(),
        packageVersion=product2.getPackageVersion()
    )

    productOnClient3 = ProductOnClient(
        productId=product2.getId(),
        productType=product2.getType(),
        clientId=client3.getId(),
        installationStatus='installed',
        actionRequest='setup',
        actionProgress='running',
        productVersion=product2.getProductVersion(),
        packageVersion=product2.getPackageVersion()
    )

    productOnClient4 = ProductOnClient(
        productId=product1.getId(),
        productType=product1.getType(),
        clientId=client3.getId(),
        targetConfiguration='installed',
        installationStatus='installed',
        actionRequest='none',
        lastAction='setup',
        actionProgress='',
        actionResult='successful',
        productVersion=product1.getProductVersion(),
        packageVersion=product1.getPackageVersion()
    )

    return productOnClient1, productOnClient2, productOnClient3, productOnClient4


def getProductPropertyStates(productProperties, depotServer, clients):
    productProperty1, productProperty2 = productProperties[:2]
    depotserver1, depotserver2 = depotServer[:2]
    client1, client2 = clients[:2]

    # TODO: test?
    productPropertyState1 = ProductPropertyState(
        productId=productProperty1.getProductId(),
        propertyId=productProperty1.getPropertyId(),
        objectId=depotserver1.getId(),
        values='unicode-depot-default'
    )

    # TODO: test?
    productPropertyState2 = ProductPropertyState(
        productId=productProperty2.getProductId(),
        propertyId=productProperty2.getPropertyId(),
        objectId=depotserver1.getId(),
        values=[True]
    )

    # TODO: test?
    productPropertyState3 = ProductPropertyState(
        productId=productProperty2.getProductId(),
        propertyId=productProperty2.getPropertyId(),
        objectId=depotserver2.getId(),
        values=False
    )

    # TODO: test?
    productPropertyState4 = ProductPropertyState(
        productId=productProperty1.getProductId(),
        propertyId=productProperty1.getPropertyId(),
        objectId=client1.getId(),
        values='unicode1'
    )

    # TODO: test?
    productPropertyState5 = ProductPropertyState(
        productId=productProperty2.getProductId(),
        propertyId=productProperty2.getPropertyId(),
        objectId=client1.getId(),
        values=[False]
    )

    # TODO: test?
    productPropertyState6 = ProductPropertyState(
        productId=productProperty2.getProductId(),
        propertyId=productProperty2.getPropertyId(),
        objectId=client2.getId(),
        values=True
    )

    return (productPropertyState1, productPropertyState2, productPropertyState3,
            productPropertyState4, productPropertyState5, productPropertyState6)


class ProductsMixin(object):
    def setUpProducts(self):
        self.product1 = getNetbootProduct()
        self.netbootProducts = [self.product1]

        (self.product2, self.product3, self.product4, self.product5,
         self.product6, self.product7, self.product8,
         self.product9) = getLocalbootProducts()

        self.localbootProducts = [self.product2, self.product3, self.product4,
                                  self.product5, self.product6, self.product7,
                                  self.product8, self.product9]

        if not hasattr(self, 'products'):
            self.products = []
        self.products.extend(self.netbootProducts)
        self.products.extend(self.localbootProducts)

    def createProductsOnBackend(self):
        for product in self.products:
            product.setDefaults()

        self.backend.product_createObjects(self.products)


class ProductsTestMixin(ProductsMixin):
    def testProductMethods(self):
        self.setUpProducts()

        self.createProductsOnBackend()

        products = self.backend.product_getObjects()
        assert len(products) == len(self.products), u"got: '%s', expected: '%s'" % (
            products, len(self.products))

        products = self.backend.product_getObjects(type='Product')
        assert len(products) == len(self.products), u"got: '%s', expected: '%s'" % (
            products, len(self.products))

        products = self.backend.product_getObjects(
            type=self.localbootProducts[0].getType())
        assert len(products) == len(self.localbootProducts), u"got: '%s', expected: '%s'" % (
            products, len(self.localbootProducts))
        ids = []
        for product in products:
            ids.append(product.getId())
        for product in self.localbootProducts:
            assert product.id in ids, u"'%s' not in '%s'" % (product.id, ids)

        for product in products:
            for p in self.products:
                if (product.id == p.id) and (product.productVersion == p.productVersion) and (product.packageVersion == p.packageVersion):
                    assert product == p, u"got: '%s', expected: '%s'" % (
                        product.toHash(), p.toHash())

        self.product2.setName(u'Product 2 updated')
        self.product2.setPriority(60)
        products = self.backend.product_updateObject(self.product2)
        products = self.backend.product_getObjects(
            attributes=['name', 'priority'], id='product2')
        assert len(products) == 1, u"got: '%s', expected: '%s'" % (products, 1)
        assert products[0].getName() == u'Product 2 updated', u"got: '%s', expected: '%s'" % (
            products[0].getName(), u'Product 2 updated')
        assert products[0].getPriority() == 60, u"got: '%s', expected: '60'" % products[
            0].getPriority()

    def test_getProductsFromBackend(self):
        origProds = getProducts()
        self.backend.product_createObjects(origProds)

        products = self.backend.product_getObjects()
        self.assertEqual(len(products), len(origProds))

    def test_getProductsByType(self):
        origProds = getProducts()
        self.backend.product_createObjects(origProds)

        products = self.backend.product_getObjects(type='Product')
        self.assertEqual(len(products), len(origProds))

    def test_verifyProducts(self):
        localProducts = getLocalbootProducts()
        netbootProducts = getNetbootProduct()
        origProds = [netbootProducts] + list(localProducts)
        self.backend.product_createObjects(origProds)

        products = self.backend.product_getObjects(type=localProducts[0].getType())
        self.assertEqual(len(products), len(localProducts))

        ids = [product.getId() for product in products]
        for product in localProducts:
            self.assertIn(product.id, ids)

        for product in products:
            for p in origProds:
                if product.id == p.id and product.productVersion == p.productVersion and product.packageVersion == p.packageVersion:
                    product = product.toHash()
                    p = p.toHash()
                    for attribute, value in p.items():
                        if attribute == 'productClassIds':
                            continue

                        if value is not None:
                            if type(value) is list:
                                for v in value:
                                    self.assertIn(v, product[attribute])
                            else:
                                self.assertEqual(value, product[attribute], u"Value for attribute %s of product %s is: '%s', expected: '%s'" % (attribute, product['id'], product[attribute], value))
                    break  # Stop iterating origProds

    def test_updatingProducts(self):
        origProds = getProducts()
        self.backend.product_createObjects(origProds)

        product2 = origProds[1]
        product2.setName(u'Product 2 updated')
        product2.setPriority(60)

        products = self.backend.product_updateObject(product2)
        products = self.backend.product_getObjects(attributes=['name', 'priority'], id=product2.id)
        self.assertEqual(len(products), 1)
        self.assertEqual(products[0].getName(), u'Product 2 updated')
        self.assertEqual(products[0].getPriority(), 60)

    def testLongProductName(self):
        """
        Can the backend handle product names of 128 characters length?
        """
        product = LocalbootProduct(
            id='new_prod',
            name='New Product for Tests',
            productVersion=1,
            packageVersion=1
        )

        newName = (
            u'This is a very long name with 128 characters to test the '
            u'creation of long product names that should work now but '
            u'were limited b4'
        )

        product.setName(newName)

        self.backend.product_createObjects(product)
        backendProduct = self.backend.product_getObjects(id=product.id)

        self.assertEquals(1, len(backendProduct))
        backendProduct = backendProduct[0]

        self.assertEquals(newName, backendProduct.name)


class ProductPropertiesMixin(ProductsMixin):
    def setUpProductProperties(self):
        self.setUpProducts()

        (self.productProperty1, self.productProperty2,
         self.productProperty3, self.productProperty4) = getProductProperties(self.products)

        self.productProperties = [
            self.productProperty1, self.productProperty2,
            self.productProperty3, self.productProperty4
        ]

    def createProductPropertiesOnBackend(self):
        self.backend.productProperty_createObjects(self.productProperties)


class ProductPropertyStatesMixin(ProductPropertiesMixin):
    def setUpProductPropertyStates(self):
        self.setUpProductProperties()
        self.setUpHosts()
        self.setUpClients()

        (self.productPropertyState1, self.productPropertyState2,
         self.productPropertyState3, self.productPropertyState4,
         self.productPropertyState5, self.productPropertyState6) = getProductPropertyStates(self.productProperties, self.depotservers, self.clients)

        self.productPropertyStates = [
            self.productPropertyState1, self.productPropertyState2,
            self.productPropertyState3, self.productPropertyState4,
            self.productPropertyState5, self.productPropertyState6
        ]


class ProductPropertyStateTestsMixin(ProductPropertyStatesMixin):
    def testProductPropertyStateMethods(self):
        self.setUpProductPropertyStates()

        self.createHostsOnBackend()
        self.createProductsOnBackend()
        self.createProductPropertiesOnBackend()

        self.backend.productPropertyState_createObjects(self.productPropertyStates)

        productPropertyStates = self.backend.productPropertyState_getObjects()
        self.assertEquals(len(productPropertyStates), len(self.productPropertyStates),
            u"Expected {0} objects in the backend but got {1} instead.".format(len(self.productPropertyStates), len(productPropertyStates))
        )

        self.backend.productPropertyState_deleteObjects(self.productPropertyState2)

        productPropertyStates = self.backend.productPropertyState_getObjects()
        assert len(productPropertyStates) == len(self.productPropertyStates) - \
            1, u"got: '%s', expected: '%s'" % (
                productPropertyStates, len(self.productPropertyStates) - 1)

        self.backend.productPropertyState_insertObject(
            self.productPropertyState2)
        productPropertyStates = self.backend.productPropertyState_getObjects()
        assert len(productPropertyStates) == len(self.productPropertyStates), u"got: '%s', expected: '%s'" % (
            productPropertyStates, len(self.productPropertyStates))

    def test_getProductPropertiesFromBackend(self):
        prods = getProducts()
        prodProperties = getProductProperties(prods)
        self.backend.product_createObjects(prods)
        self.backend.productProperty_createObjects(prodProperties)

        productProperties = self.backend.productProperty_getObjects()
        self.assertEqual(len(productProperties), len(prodProperties))

    def test_verifyProductProperties(self):
        prods = getProducts()
        prodPropertiesOrig = getProductProperties(prods)
        self.backend.product_createObjects(prods)
        self.backend.productProperty_createObjects(prodPropertiesOrig)

        productProperties = self.backend.productProperty_getObjects()
        self.assertEqual(len(productProperties), len(prodPropertiesOrig))

        for productProperty in productProperties:
            for p in prodPropertiesOrig:
                if (productProperty.productId == p.productId and
                    productProperty.propertyId == p.propertyId and
                    productProperty.productVersion == p.productVersion and
                    productProperty.packageVersion == p.packageVersion):

                    productProperty = productProperty.toHash()
                    p = p.toHash()
                    for (attribute, value) in p.items():
                        if value is not None:
                            if type(value) is list:
                                for v in value:
                                    self.assertIn(v, productProperty[attribute])
                            else:
                                self.assertEqual(value, productProperty[attribute])

                    break  # Stop iterating the original product properties

    def test_updateProductProperty(self):
        prods = getProducts()
        prodPropertiesOrig = getProductProperties(prods)
        self.backend.product_createObjects(prods)
        self.backend.productProperty_createObjects(prodPropertiesOrig)

        productProperty2 = prodPropertiesOrig[1]
        productProperty2.setDescription(u'updatedfortest')
        self.backend.productProperty_updateObject(productProperty2)
        productProperties = self.backend.productProperty_getObjects(attributes=[], description=u'updatedfortest')

        self.assertEqual(len(productProperties), 1)
        self.assertEqual(productProperties[0].getDescription(), u'updatedfortest')

    def test_deleteProductProperty(self):
        prods = getProducts()
        prodPropertiesOrig = getProductProperties(prods)
        self.backend.product_createObjects(prods)
        self.backend.productProperty_createObjects(prodPropertiesOrig)

        productProperty2 = prodPropertiesOrig[1]
        self.backend.productProperty_deleteObjects(productProperty2)
        productProperties = self.backend.productProperty_getObjects()
        self.assertEqual(len(productProperties), len(prodPropertiesOrig) - 1)
        self.assertTrue(productProperty2 not in productProperties)

    def test_createDuplicateProductProperies(self):
        prods = getProducts()
        prodPropertiesOrig = getProductProperties(prods)
        self.backend.product_createObjects(prods)
        self.backend.productProperty_createObjects(prodPropertiesOrig)

        productProperty1 = prodPropertiesOrig[0]
        productProperty4 = prodPropertiesOrig[3]
        self.backend.productProperty_createObjects([productProperty1,
                                                    productProperty4,
                                                    productProperty4,
                                                    productProperty4,
                                                    productProperty4])
        productProperties = self.backend.productProperty_getObjects()
        self.assertEqual(len(productProperties), len(prodPropertiesOrig))


class ProductPropertiesTestMixin(ProductPropertiesMixin):

    def testProductAndPropertyWithSameName(self):
        """
        Product and property may have the same name.
        """
        product1 = LocalbootProduct(
            id='cbk',
            name=u'Comeback Kid',
            productVersion='1.0',
            packageVersion="2",
        )

        productProperty1 = BoolProductProperty(
            productId='cbk',
            productVersion=product1.productVersion,
            packageVersion=product1.packageVersion,
            propertyId="dep",
            defaultValues=True,
        )

        self.backend.product_createObjects([product1])
        self.backend.productProperty_createObjects([productProperty1])

        product2 = LocalbootProduct(
            id='dep',
            name=u'The Dillinger Escape Plan',
            productVersion='11.1',
            packageVersion=2,
        )

        productProperty2 = BoolProductProperty(
            productId=product2.id,
            productVersion=product2.productVersion,
            packageVersion=product2.packageVersion,
            propertyId="cbk",
            defaultValues=True,
        )

        self.backend.product_createObjects([product2])
        self.backend.productProperty_createObjects([productProperty2])

        properties = self.backend.productProperty_getObjects(productId='cbk')

        print("Used backend: {0}".format(self.backend))
        self.assertEqual(1, len(properties))
        prop = properties[0]

        self.assertEqual("dep", prop.propertyId)
        self.assertEqual("cbk", prop.productId)
        self.assertEqual("1.0", prop.productVersion)
        self.assertEqual("2", prop.packageVersion)
        self.assertEqual([True], prop.defaultValues)

    def testProductPropertyMethods(self):
        self.setUpProductProperties()

        self.createProductsOnBackend()

        self.backend.productProperty_createObjects(self.productProperties)
        productProperties = self.backend.productProperty_getObjects()
        assert len(productProperties) == len(self.productProperties), u"got: '%s', expected: '%s'" % (
            productProperties, len(self.productProperties))

        for productProperty in productProperties:
            for p in self.productProperties:
                if (productProperty.productId == p.productId)           and (productProperty.propertyId == p.propertyId) and \
                   (productProperty.productVersion == p.productVersion) and (productProperty.packageVersion == p.packageVersion):
                    productProperty = productProperty.toHash()
                    p = p.toHash()
                    for (attribute, value) in p.items():
                        if value is not None:
                            if isinstance(value, list):
                                for v in value:
                                    assert v in productProperty[attribute], u"'%s' not in '%s'" % (
                                        v, productProperty[attribute])
                            else:
                                assert value == productProperty[attribute], u"got: '%s', expected: '%s'" % (
                                    productProperty[attribute], value)
                    break

        self.backend.productProperty_createObjects(self.productProperties)
        productProperties = self.backend.productProperty_getObjects()
        assert len(productProperties) == len(self.productProperties), u"got: '%s', expected: '%s'" % (
            productProperties, len(self.productProperties))

        self.productProperty2.setDescription(u'updatedfortest')
        self.backend.productProperty_updateObject(self.productProperty2)
        productProperties = self.backend.productProperty_getObjects(
            attributes=[],
            description=u'updatedfortest')

        assert len(productProperties) == 1, u"got: '%s', expected: '%s'" % (
            productProperties,  1)
        assert productProperties[0].getDescription() == u'updatedfortest', u"got: '%s', expected: '%s'" % (
            productProperties[0].getDescription(), u'updatedfortest')

        self.backend.productProperty_deleteObjects(self.productProperty2)
        productProperties = self.backend.productProperty_getObjects()
        assert len(productProperties) == len(self.productProperties) - \
            1, u"got: '%s', expected: '%s'" % (
                productProperties, len(self.productProperties) - 1)

        self.backend.productProperty_createObjects(self.productProperty2)
        self.backend.productProperty_createObjects(
            [self.productProperty4, self.productProperty1, self.productProperty4, self.productProperty4, self.productProperty4])
        productProperties = self.backend.productProperty_getObjects()
        assert len(productProperties) == len(self.productProperties), u"got: '%s', expected: '%s'" % (
            productProperties, len(self.productProperties))


    def testProductPropertyStates(self):
        self.setUpProductProperties()

        self.createProductsOnBackend()
        self.createProductPropertiesOnBackend()

        pps0 = ProductPropertyState(
            productId=self.productProperty1.getProductId(),
            propertyId=self.productProperty1.getPropertyId(),
            objectId='kaputtesdepot.dom.local'
        )

        self.assertRaises(Exception, self.backend.productPropertyState_insertObject, pps0)

    def testFixing1554(self):
        """
        The backend must not ignore product property states of a product when \
the name of the product equals the name of a product property.

        The setup here is that there is a product with properties.
        One of these properties has the same ID as the name of a different
        product. For this product all properties must be shown.
        """
        serverFqdn = forceHostId(getfqdn())  # using local FQDN
        depotserver1 = {
            "isMasterDepot" : True,
            "type" : "OpsiConfigserver",
            "id" : serverFqdn,
        }

        product1 = {
            "name" : "Windows Customizing",
            "packageVersion" : "1",
            "productVersion" : "4.0.1",
            "type" : "LocalbootProduct",
            "id" : "config-win-base",
        }

        product2 = {
            "name" : "Software fuer Windows-Clients",
            "packageVersion" : "3",
            "productVersion" : "2.0",
            "type" : "LocalbootProduct",
            "id" : "clientprodukte",
        }

        productProperty1 = {
            "description" : "Masterflag: Do Explorer Settings",
            "possibleValues" : ["0", "1"],
            "defaultValues" : ["1"],
            "productVersion" : "4.0.1",
            "packageVersion" : "1",
            "type" : "UnicodeProductProperty",
            "propertyId" : "flag_explorer",
            "productId" : "config-win-base"
        }

        productProperty2 = {
            "description" : "config-win-base installieren (empfohlen)",
            "possibleValues" : ["ja", "nein"],
            "defaultValues" : ["ja"],
            "productVersion" : "2.0",
            "packageVersion" : "3",
            "type" : "UnicodeProductProperty",
            "propertyId" : "config-win-base",
            "productId" : "clientprodukte"
        }

        pps1 = {
            "objectId" : serverFqdn,
            "values" : ["1"],
            "type" : "ProductPropertyState",
            "propertyId" : "flag_explorer",
            "productId" : "config-win-base"
        }

        pps2 = {
            "objectId" : serverFqdn,
            "values" : ["ja"],
            "type" : "ProductPropertyState",
            "propertyId" : "config-win-base",
            "productId" : "clientprodukte"
        }

        self.backend.product_createObjects([product1, product2])
        self.backend.productProperty_createObjects([productProperty1, productProperty2])
        self.backend.host_createObjects(depotserver1)
        self.backend.productPropertyState_createObjects([pps1])

        product1Properties = self.backend.productProperty_getObjects(productId=product1['id'])
        self.assertTrue(product1Properties)
        product2Properties = self.backend.productProperty_getObjects(productId=product2['id'])
        self.assertTrue(product2Properties)

        # Only one productPropertyState
        property1States = self.backend.productPropertyState_getObjects(productId=product1['id'])
        self.assertTrue(property1States)

        # Upping the game by inserting another productPropertyState
        self.backend.productPropertyState_createObjects([pps2])

        property1States = self.backend.productPropertyState_getObjects(productId=product1['id'])
        self.assertTrue(property1States)
        self.assertEquals(len(property1States), 1)
        property2States = self.backend.productPropertyState_getObjects(productId=product2['id'])
        self.assertTrue(property2States)
        self.assertEquals(len(property2States), 1)
        propertyStatesForServer = self.backend.productPropertyState_getObjects(objectId=depotserver1['id'], productId=product1['id'])
        self.assertTrue(propertyStatesForServer)
        self.assertEquals(len(property2States), 1)
        propertyStatesForServer = self.backend.productPropertyState_getObjects(objectId=depotserver1['id'], productId=product2['id'])
        self.assertTrue(propertyStatesForServer)
        self.assertEquals(len(property2States), 1)
        propertyStatesForServer = self.backend.productPropertyState_getObjects(objectId=depotserver1['id'])
        self.assertTrue(propertyStatesForServer)
        self.assertEquals(len(propertyStatesForServer), 2)

    def test_insertFaultyPropertyState(self):
        product = LocalbootProduct('p1', productVersion=1, packageVersion=1)
        productProp = BoolProductProperty(
            productId=product.id,
            productVersion=product.productVersion,
            packageVersion=product.packageVersion,
            propertyId="testtest",
            defaultValues=True,
        )

        self.backend.product_createObjects(product)
        self.backend.productProperty_createObjects(productProp)

        pps0 = ProductPropertyState(
            productId=productProp.getProductId(),
            propertyId=productProp.getPropertyId(),
            objectId='kaputtesdepot.dom.local'
        )
        self.assertRaises(Exception, self.backend.productPropertyState_insertObject, pps0)

    def test_getProductPropertyStatesFromBackend(self):
        products = getProducts()
        clients = getClients()
        depotServer = getDepotServers()
        properties = getProductProperties(products)
        pps = getProductPropertyStates(properties, depotServer, clients)

        self.backend.host_createObjects(clients)
        self.backend.host_createObjects(depotServer)
        self.backend.product_createObjects(products)
        self.backend.productProperty_createObjects(properties)
        self.backend.productPropertyState_createObjects(pps)

        productPropertyStates = self.backend.productPropertyState_getObjects()
        self.assertEqual(len(pps), len(productPropertyStates))

        for state in pps:
            self.assertIn(state, productPropertyStates)

    def test_deleteProductPropertyState(self):
        products = getProducts()
        clients = getClients()
        depotServer = getDepotServers()
        properties = getProductProperties(products)
        pps = getProductPropertyStates(properties, depotServer, clients)

        self.backend.host_createObjects(clients)
        self.backend.host_createObjects(depotServer)
        self.backend.product_createObjects(products)
        self.backend.productProperty_createObjects(properties)
        self.backend.productPropertyState_createObjects(pps)

        productPropertyState2 = pps[1]
        self.backend.productPropertyState_deleteObjects(productPropertyState2)
        productPropertyStates = self.backend.productPropertyState_getObjects()
        self.assertNotIn(productPropertyState2, productPropertyStates)

    def test_insertProductPropertyState(self):
        self.backend.productPropertyState_deleteObjects(self.backend.productPropertyState_getObjects())

        client = OpsiClient(id='someclient.test.invalid')
        product = LocalbootProduct('p1', productVersion=1, packageVersion=1)
        productProp = BoolProductProperty(
            productId=product.id,
            productVersion=product.productVersion,
            packageVersion=product.packageVersion,
            propertyId="testtest",
            defaultValues=True,
        )
        pps = ProductPropertyState(
            productId=productProp.getProductId(),
            propertyId=productProp.getPropertyId(),
            objectId=client.id
        )

        self.backend.host_createObjects(client)
        self.backend.product_createObjects(product)
        self.backend.productProperty_createObjects(productProp)
        self.backend.productPropertyState_insertObject(pps)

        productPropertyStates = self.backend.productPropertyState_getObjects()
        self.assertIn(pps, productPropertyStates)
        self.assertEqual(1, len(productPropertyStates))


class ProductDependenciesMixin(ProductsMixin):
    def setUpProductDependencies(self):
        self.setUpProducts()

        (self.productDependency1, self.productDependency2,
         self.productDependency3, self.productDependency4) = getProductDepdencies(self.products)

        self.productDependencies = [
            self.productDependency1, self.productDependency2,
            self.productDependency3, self.productDependency4
        ]

    def createProductDepedenciesOnBackend(self):
        self.backend.productDependency_createObjects(self.productDependencies)


class ProductDependenciesTestMixin(ProductDependenciesMixin):
    def testProductDependencies(self):
        self.setUpProductDependencies()

        self.createProductsOnBackend()
        self.createProductDepedenciesOnBackend()

        productDependencies = self.backend.productDependency_getObjects()
        assert productDependencies
        assert len(productDependencies) == len(self.productDependencies), u"got: '%s', expected: '%s'" % (
            productDependencies, len(self.productDependencies))

        self.productDependency2.requiredProductVersion = "2.0"
        self.productDependency2.requirementType = None
        self.backend.productDependency_updateObject(self.productDependency2)
        productDependencies = self.backend.productDependency_getObjects()
        assert productDependencies
        assert len(productDependencies) == len(self.productDependencies), u"got: '%s', expected: '%s'" % (
            productDependencies, len(self.productDependencies))
        for productDependency in productDependencies:
            if productDependency.getIdent() == self.productDependency2.getIdent():
                assert productDependency.getRequiredProductVersion() == "2.0", u"got: '%s', expected: '%s'" % (
                    productDependency.getRequiredProductVersion(), "2.0")
                assert productDependency.getRequirementType() == 'after', u"got: '%s', expected: '%s'" % (
                    productDependency.getRequirementType(), 'after')
        #       self.productDependency2.requirementType = 'after'

        self.backend.productDependency_deleteObjects(self.productDependency2)
        productDependencies = self.backend.productDependency_getObjects()
        assert productDependencies
        assert len(productDependencies) == len(self.productDependencies) - \
            1, u"got: '%s', expected: '%s'" % (
                productDependencies, len(self.productDependencies) - 1)

        self.backend.productDependency_createObjects(self.productDependencies)
        productDependencies = self.backend.productDependency_getObjects()
        assert productDependencies
        assert len(productDependencies) == len(self.productDependencies), u"got: '%s', expected: '%s'" % (
            productDependencies, len(self.productDependencies))

    def test_getProductDependenciesFromBackendSmallExample(self):
        prod1 = LocalbootProduct('bla', 1, 1)
        prod2 = LocalbootProduct('foo', 2, 2)
        prod3 = LocalbootProduct('zulu', 3, 3)

        dep1 = ProductDependency(
            productId=prod1.id,
            productVersion=prod1.productVersion,
            packageVersion=prod1.packageVersion,
            productAction='setup',
            requiredProductId=prod2.id,
            requiredProductVersion=prod2.productVersion,
            requiredPackageVersion=prod2.packageVersion,
            requiredAction='setup',
            requiredInstallationStatus=None,
            requirementType='before'
        )
        dep2 = ProductDependency(
            productId=prod1.id,
            productVersion=prod1.productVersion,
            packageVersion=prod1.packageVersion,
            productAction='setup',
            requiredProductId=prod3.id,
            requiredProductVersion=prod3.productVersion,
            requiredPackageVersion=prod3.packageVersion,
            requiredAction='setup',
            requiredInstallationStatus=None,
            requirementType='before'
        )

        self.backend.product_createObjects([prod1, prod2, prod3])
        self.assertEqual(0, len(self.backend.productDependency_getObjects()))

        self.backend.productDependency_createObjects([dep1, dep2])

        productDependencies = self.backend.productDependency_getObjects()
        self.assertEqual(2, len(productDependencies))

    def test_getProductDependenciesFromBackend(self):
        products = getProducts()
        productDepedenciesOrig = list(getProductDepdencies(products))

        assert not self.backend.product_getObjects()
        assert not self.backend.productDependency_getObjects()
        self.backend.product_createObjects(products)
        self.backend.productDependency_createObjects(productDepedenciesOrig)

        productDependencies = self.backend.productDependency_getObjects()
        self.assertEqual(len(productDependencies), len(productDepedenciesOrig))

    def test_updateProductDependencies(self):
        products = getProducts()
        productDepedenciesOrig = getProductDepdencies(products)

        self.backend.product_createObjects(products)
        self.backend.productDependency_createObjects(productDepedenciesOrig)

        productDependency2 = productDepedenciesOrig[1]

        assert productDependency2.requiredProductVersion != "2.0"
        productDependency2.requiredProductVersion = "2.0"
        assert productDependency2.requirementType is not None
        productDependency2.requirementType = None

        self.backend.productDependency_updateObject(productDependency2)
        productDependencies = self.backend.productDependency_getObjects()

        self.assertEqual(len(productDependencies), len(productDepedenciesOrig))
        for productDependency in productDependencies:
            if productDependency.getIdent() == productDependency2.getIdent():
                self.assertEqual(productDependency.getRequiredProductVersion(), u"2.0")
                self.assertEqual(productDependency.getRequirementType(), 'after')

    def test_deleteProductDependency(self):
        products = getProducts()
        productDepedenciesOrig = getProductDepdencies(products)
        self.backend.product_createObjects(products)
        self.backend.productDependency_createObjects(productDepedenciesOrig)

        productDependency2 = productDepedenciesOrig[1]

        self.backend.productDependency_deleteObjects(productDependency2)
        productDependencies = self.backend.productDependency_getObjects()
        self.assertEqual(len(productDependencies), len(productDepedenciesOrig) - 1)

    def testNotCreatingDuplicateProductDependency(self):
        assert not self.backend.productDependency_getObjects()
        assert not self.backend.product_getObjects()

        products = getProducts()
        productDepedenciesOrig = getProductDepdencies(products)
        self.backend.product_createObjects(products)

        self.backend.productDependency_createObjects(productDepedenciesOrig)
        self.backend.productDependency_createObjects(productDepedenciesOrig)
        productDependencies = self.backend.productDependency_getObjects()

        self.assertEqual(len(productDepedenciesOrig), len(productDependencies))


class ProductsOnDepotMixin(ProductsMixin, HostsMixin):
    def setUpProductOnDepots(self):
        self.setUpProducts()
        self.setUpHosts()

        (self.productOnDepot1, self.productOnDepot2, self.productOnDepot3,
         self.productOnDepot4, self.productOnDepot5, self.productOnDepot6,
         self.productOnDepot7, self.productOnDepot8, self.productOnDepot9,
         self.productOnDepot10, self.productOnDepot11) = getProductsOnDepot(self.products, self.configserver1, self.depotservers)

        self.productOnDepots = [
            self.productOnDepot1, self.productOnDepot2, self.productOnDepot3,
            self.productOnDepot4, self.productOnDepot5, self.productOnDepot6,
            self.productOnDepot7, self.productOnDepot8, self.productOnDepot9,
            self.productOnDepot10, self.productOnDepot11
        ]


class ProductsOnDepotTestsMixin(ProductsOnDepotMixin):
    def testProductOnDepotMethods(self):
        self.setUpProductOnDepots()

        self.createHostsOnBackend()
        self.createProductsOnBackend()

        self.backend.productOnDepot_createObjects(self.productOnDepots)
        productOnDepots = self.backend.productOnDepot_getObjects(
            attributes=['productId'])
        self.assertEqual(len(productOnDepots), len(self.productOnDepots))

        self.backend.productOnDepot_deleteObjects(self.productOnDepot1)
        productOnDepots = self.backend.productOnDepot_getObjects()
        self.assertEqual(len(productOnDepots), len(self.productOnDepots) - 1)

        # Non-existing product, must fail.
        self.assertRaises(Exception, self.backend.productOnDepot_createObjects, self.productOnDepots)

        self.backend.product_createObjects(self.products)
        self.backend.productOnDepot_createObjects(self.productOnDepots)
        productOnDepots = self.backend.productOnDepot_getObjects()
        self.assertEqual(len(productOnDepots), len(self.productOnDepots))

<<<<<<< HEAD
    def testLockingProducts(self):
        prod = LocalbootProduct('Ruhe', 1, 1)
        depotserver = getConfigServer()  # A configserver always is also a depot.
        pod = ProductOnDepot(
            productId=prod.id,
            productType=prod.getType(),
            productVersion=prod.productVersion,
            packageVersion=prod.packageVersion,
            depotId=depotserver.id,
            locked=False
        )

        self.backend.host_createObjects(depotserver)
        self.backend.product_createObjects(prod)
        self.backend.productOnDepot_createObjects(pod)

        podFromBackend = self.backend.productOnDepot_getObjects(productId=prod.id)[0]
        self.assertFalse(podFromBackend.locked)

        podFromBackend.locked = True
        self.backend.productOnDepot_updateObjects(podFromBackend)

        podFromBackend = self.backend.productOnDepot_getObjects(productId=prod.id)[0]
        self.assertTrue(podFromBackend.locked)
=======
    def test_getProductOnDepotsFromBackend(self):
        products = getProducts()
        configServer = getConfigServer()
        depots = getDepotServers()
        productsOnDepotOrig = getProductsOnDepot(products, configServer, depots)
        self.backend.host_createObjects(configServer)
        self.backend.host_createObjects(depots)
        self.backend.product_createObjects(products)
        self.backend.productOnDepot_createObjects(productsOnDepotOrig)

        productOnDepots = self.backend.productOnDepot_getObjects(attributes=['productId'])
        self.assertEqual(len(productOnDepots), len(productsOnDepotOrig))

    def test_deleteProductOnDepot(self):
        products = getProducts()
        configServer = getConfigServer()
        depots = getDepotServers()
        productsOnDepotOrig = getProductsOnDepot(products, configServer, depots)
        self.backend.host_createObjects(configServer)
        self.backend.host_createObjects(depots)
        self.backend.product_createObjects(products)
        self.backend.productOnDepot_createObjects(productsOnDepotOrig)

        productOnDepot1 = productsOnDepotOrig[0]
        self.backend.productOnDepot_deleteObjects(productOnDepot1)
        productOnDepots = self.backend.productOnDepot_getObjects()
        self.assertEqual(len(productOnDepots), len(productsOnDepotOrig) - 1)

    def test_createDuplicateProductsOnDepots(self):
        products = getProducts()
        configServer = getConfigServer()
        depots = getDepotServers()
        productsOnDepotOrig = getProductsOnDepot(products, configServer, depots)
        self.backend.host_createObjects(configServer)
        self.backend.host_createObjects(depots)
        self.backend.product_createObjects(products)

        self.backend.productOnDepot_createObjects(productsOnDepotOrig)
        self.backend.productOnDepot_createObjects(productsOnDepotOrig)

        productOnDepots = self.backend.productOnDepot_getObjects()
        self.assertEqual(len(productOnDepots), len(productsOnDepotOrig))
>>>>>>> b7860855


class ProductsOnClientsMixin(ClientsMixin, ProductsMixin):
    def setUpProductOnClients(self):
        self.setUpProducts()
        self.setUpClients()

        (self.productOnClient1, self.productOnClient2, self.productOnClient3,
         self.productOnClient4) = getProductsOnClients(self.products, self.clients)

        self.productOnClients = [
            self.productOnClient1, self.productOnClient2,
            self.productOnClient3, self.productOnClient4
        ]


class ProductsOnClientTestsMixin(ProductsOnClientsMixin, ProductPropertiesMixin):
    def testProductOnClientMethods(self):
        self.setUpProductOnClients()
        self.setUpProductProperties()
        self.setUpProductPropertyStates(),

        self.createHostsOnBackend()
        self.createProductsOnBackend()

        self.backend.productOnClient_createObjects(self.productOnClients)
        productOnClients = self.backend.productOnClient_getObjects()
        assert len(productOnClients) == len(self.productOnClients), u"got: '%s', expected: '%s'" % (
            productOnClients, len(self.productOnClients))

        client1ProductOnClients = []
        for productOnClient in self.productOnClients:
            if (productOnClient.getClientId() == self.client1.id):
                client1ProductOnClients.append(productOnClient)
        productOnClients = self.backend.productOnClient_getObjects(
            clientId=self.client1.getId())
        for productOnClient in productOnClients:
            assert productOnClient.getClientId() == self.client1.getId(), u"got: '%s', expected: '%s'" % (
                productOnClient.getClientId(), self.client1.getId())

        productOnClients = self.backend.productOnClient_getObjects(
            clientId=self.client1.getId(), productId=self.product2.getId())
        assert len(productOnClients) == 1, u"got: '%s', expected: '%s'" % (
            productOnClients, 1)
        assert productOnClients[0].getProductId() == self.product2.getId(), u"got: '%s', expected: '%s'" % (
            productOnClients[0].getProductId(), self.product2.getId())
        assert productOnClients[0].getClientId() == self.client1.getId(), u"got: '%s', expected: '%s'" % (
            productOnClients[0].getClientId(), self.client1.getId())

        self.productOnClient2.setTargetConfiguration('forbidden')
        self.backend.productOnClient_updateObject(self.productOnClient2)
        productOnClients = self.backend.productOnClient_getObjects(
            targetConfiguration='forbidden')
        assert len(productOnClients) == 1, u"got: '%s', expected: '%s'" % (
            productOnClients, 1)

        self.productOnClient2.setInstallationStatus('unknown')
        self.backend.productOnClient_updateObject(self.productOnClient2)
        productOnClients = self.backend.productOnClient_getObjects(
            installationStatus='unknown')
        assert len(productOnClients) == 1, u"got: '%s', expected: '%s'" % (
            productOnClients, 1)

        self.productOnClient2.setActionRequest('custom')
        self.backend.productOnClient_updateObject(self.productOnClient2)
        productOnClients = self.backend.productOnClient_getObjects(
            actionRequest='custom')
        assert len(productOnClients) == 1, u"got: '%s', expected: '%s'" % (
            productOnClients, 1)

        self.productOnClient2.setLastAction('once')
        self.backend.productOnClient_updateObject(self.productOnClient2)
        productOnClients = self.backend.productOnClient_getObjects(
            lastAction='once')
        assert len(productOnClients) == 1, u"got: '%s', expected: '%s'" % (
            productOnClients, 1)

        self.productOnClient2.setActionProgress('aUniqueProgress')
        self.backend.productOnClient_updateObject(self.productOnClient2)
        productOnClients = self.backend.productOnClient_getObjects(
            actionProgress='aUniqueProgress')
        assert len(productOnClients) == 1, u"got: '%s', expected: '%s'" % (
            productOnClients, 1)

        productOnClients = self.backend.productOnClient_getObjects(
            productType=self.productOnClient2.productType, clientId=self.productOnClient2.clientId)
        assert len(productOnClients) >= 1, u"got: '%s', expected: >=1" % len(
            productOnClients)
        for productOnClient in productOnClients:
            if (productOnClient.productId == self.productOnClient2.productId):
                assert productOnClient.actionProgress == self.productOnClient2.actionProgress, u"got: '%s', expected: '%s'" % (
                    productOnClient.actionProgress, self.productOnClient2.actionProgress)

        self.productOnClient2.setActionResult('failed')
        self.backend.productOnClient_updateObject(self.productOnClient2)
        productOnClients = self.backend.productOnClient_getObjects(
            actionResult='failed')
        assert len(productOnClients) == 1, u"got: '%s', expected: '%s'" % (
            productOnClients, 1)

        self.productOnClient2.setInstallationStatus('installed')
        self.productOnClient2.setProductVersion('777777')
        self.productOnClient2.setPackageVersion('1')
        self.backend.productOnClient_updateObject(self.productOnClient2)
        productOnClients = self.backend.productOnClient_getObjects(
            productVersion='777777')
        assert len(productOnClients) == 1, u"got: '%s', expected: '%s'" % (
            productOnClients, 1)

        self.productOnClient2.setPackageVersion('999999')
        self.backend.productOnClient_updateObject(self.productOnClient2)
        productOnClients = self.backend.productOnClient_getObjects(
            packageVersion='999999')
        assert len(productOnClients) == 1, u"got: '%s', expected: '%s'" % (
            productOnClients, 1)

        self.productOnClient2.setModificationTime('2010-01-01 05:55:55')
        self.backend.productOnClient_updateObject(self.productOnClient2)
        productOnClients = self.backend.productOnClient_getObjects(
            modificationTime='2010-01-01 05:55:55')
        # You cant set modification time on update!
        assert len(productOnClients) == 0, u"got: '%s', expected: '%s'" % (
            productOnClients, 0)

        self.backend.productOnClient_createObjects(self.productOnClients)
        self.backend.productOnClient_deleteObjects(self.productOnClient2)
        productOnClients = self.backend.productOnClient_getObjects()
        assert len(productOnClients) == len(self.productOnClients) - \
            1, u"got: '%s', expected: '%s'" % (
                productOnClients, len(self.productOnClients) - 1)

        self.backend.productOnClient_createObjects(self.productOnClients)

    def testProductOnClientDependencies(self):
        self.setUpProductOnClients()

        self.createHostsOnBackend()
        self.createProductsOnBackend()
        # TODO

        # depotserver1: client1, client2, client3, client4
        # depotserver2: client5, client6, client7

        # depotserver1: product6_1.0-1, product7_1.0-1, product9_1.0-1
        # depotserver2: product6_1.0-1, product7_1.0-2, product9_1.0-1

        # product6_1.0-1: setup requires product7_1.0-1
        # product7_1.0-1: setup requires product9

        self.backend.productOnClient_create(
            productId='product6',
            productType='LocalbootProduct',
            clientId='client1.test.invalid',
            installationStatus='not_installed',
            actionRequest='setup')

        self.backend.productOnClient_delete(
            productId='product7',
            clientId='client1.test.invalid')

        self.backend.productOnClient_delete(
            productId='product9',
            clientId='client1.test.invalid')

        productOnClients = self.backend.productOnClient_getObjects(
            clientId='client1.test.invalid')
        setup = [productOnClient.productId for productOnClient in productOnClients if productOnClient.actionRequest == 'setup']
        assert 'product6' in setup, u"'%s' not in '%s'" % ('product6', setup)
        #assert 'product7' in setup, u"'%s' not in '%s'" % ('product7', setup)
        #assert 'product9' in setup, u"'%s' not in '%s'" % ('product9', setup)

        productOnClients = self.backend.productOnClient_getObjects(
            clientId='client1.test.invalid', productId=['product6', 'product7'])
        for productOnClient in productOnClients:
            print(u"Got productOnClient: %s" % productOnClient)
            assert productOnClient.productId in ('product6', 'product7'), u"'%s' not in '%s'" % (
                productOnClient.productId, ('product6', 'product7'))

        productOnClients = self.backend.productOnClient_getObjects(
            clientId='client1.test.invalid', productId=['*6*'])
        for productOnClient in productOnClients:
            print(u"Got productOnClient: %s" % productOnClient)
            assert productOnClient.productId in ('product6'), u"'%s' not in '%s'" % (
                productOnClient.productId, ('product6'))

        self.backend.productOnClient_create(
            productId='product6',
            productType='LocalbootProduct',
            clientId='client5.test.invalid',
            installationStatus='not_installed',
            actionRequest='setup')

        self.backend.productOnClient_delete(
            productId='product7',
            clientId='client5.test.invalid')

        self.backend.productOnClient_delete(
            productId='product9',
            clientId='client5.test.invalid')

        productOnClients = self.backend.productOnClient_getObjects(
            clientId='client5.test.invalid')
        setup = []
        for productOnClient in productOnClients:
            print(u"Got productOnClient: %s" % productOnClient)
            if (productOnClient.actionRequest == 'setup'):
                setup.append(productOnClient.productId)
        assert 'product7' not in setup, u"'%s' is in '%s'" % (
            'product7', setup)
        assert 'product9' not in setup, u"'%s' is in '%s'" % (
            'product9', setup)

    def test_getProductsOnClientsFromBackend(self):
        clients = getClients()
        products = getLocalbootProducts()
        pocs = getProductsOnClients(products, clients)

        self.backend.host_createObjects(clients)
        self.backend.product_createObjects(products)
        self.backend.productOnClient_createObjects(pocs)

        productOnClients = self.backend.productOnClient_getObjects()
        for poc in pocs:
            self.assertIn(poc, productOnClients)

    def test_selectProductOnClient(self):
        products = getProducts()
        clients = getClients()
        pocs = getProductsOnClients(products, clients)

        self.backend.host_createObjects(clients)
        self.backend.product_createObjects(products)
        self.backend.productOnClient_createObjects(pocs)

        client1 = clients[0]
        client1ProductOnClients = [productOnClient for productOnClient in pocs
                                   if productOnClient.getClientId() == client1.id]

        productOnClients = self.backend.productOnClient_getObjects(clientId=client1.getId())
        for productOnClient in productOnClients:
            self.assertEqual(productOnClient.getClientId(), client1.getId())

    def test_selectProductOnClientById(self):
        products = getProducts()
        clients = getClients()
        pocs = getProductsOnClients(products, clients)

        self.backend.host_createObjects(clients)
        self.backend.product_createObjects(products)
        self.backend.productOnClient_createObjects(pocs)

        client1 = clients[0]
        product2 = products[1]

        productOnClients = self.backend.productOnClient_getObjects(clientId=client1.getId(), productId=product2.getId())
        self.assertEqual(1, len(productOnClients))
        poc = productOnClients[0]
        self.assertEqual(poc.getProductId(), product2.getId())
        self.assertEqual(poc.getClientId(), client1.getId())

    def test_updateProductsOnClients(self):
        products = getProducts()
        clients = getClients()
        pocs = getProductsOnClients(products, clients)

        self.backend.host_createObjects(clients)
        self.backend.product_createObjects(products)
        self.backend.productOnClient_createObjects(pocs)

        productOnClient2 = pocs[1]
        productOnClient2.setTargetConfiguration('forbidden')
        self.backend.productOnClient_updateObject(productOnClient2)
        productOnClients = self.backend.productOnClient_getObjects(targetConfiguration='forbidden')
        self.assertIn(productOnClient2, productOnClients)

        productOnClient2.setInstallationStatus('unknown')
        self.backend.productOnClient_updateObject(productOnClient2)
        productOnClients = self.backend.productOnClient_getObjects(installationStatus='unknown')
        self.assertEqual(len(productOnClients), 1)

    def test_deleteProductOnClient(self):
        products = getProducts()
        clients = getClients()
        pocs = getProductsOnClients(products, clients)

        self.backend.host_createObjects(clients)
        self.backend.product_createObjects(products)
        self.backend.productOnClient_createObjects(pocs)

        productOnClient2 = pocs[1]
        self.backend.productOnClient_deleteObjects(productOnClient2)
        productOnClients = self.backend.productOnClient_getObjects()

        self.assertEquals(len(pocs) - 1, len(productOnClients))
        self.assertNotIn(productOnClient2, productOnClients)

    def test_processProductOnClientSequence(self):
        """
        Checking that the backend is able to compute the sequences of clients.

        The basic constraints of products is the following:
        * setup of product2 requires product3 setup before
        * setup of product2 requires product4 installed before
        * setup of product4 requires product5 installed before

        This should result into the following sequence:
        * product3 (setup)
        * product5 (setup)
        * product4 (setup)
        * product2 (setup)
        """
        from .ExtendedBackend import temporaryBackendOptions

        clients = getClients()
        client1 = clients[0]

        depot = OpsiDepotserver(id='depotserver1.some.test')

        self.backend.host_createObjects([client1, depot])

        clientConfigDepotId = UnicodeConfig(
            id=u'clientconfig.depot.id',
            description=u'Depotserver to use',
            possibleValues=[],
            defaultValues=[depot.id]
        )
        self.backend.config_createObjects(clientConfigDepotId)

        product2 = LocalbootProduct('two', 2, 2)
        product3 = LocalbootProduct('three', 3, 3)
        product4 = LocalbootProduct('four', 4, 4)
        product5 = LocalbootProduct('five', 5, 5)
        prods = [product2, product3, product4, product5]
        self.backend.product_createObjects(prods)

        for prod in prods:
            pod = ProductOnDepot(
                productId=prod.id,
                productType=prod.getType(),
                productVersion=prod.productVersion,
                packageVersion=prod.packageVersion,
                depotId=depot.getId(),
                locked=False
            )
            self.backend.productOnDepot_createObjects(pod)

        prodDependency1 = ProductDependency(
            productId=product2.id,
            productVersion=product2.productVersion,
            packageVersion=product2.packageVersion,
            productAction='setup',
            requiredProductId=product3.id,
            requiredAction='setup',
            requirementType='before'
        )

        prodDependency2 = ProductDependency(
            productId=product2.id,
            productVersion=product2.productVersion,
            packageVersion=product2.packageVersion,
            productAction='setup',
            requiredProductId=product4.id,
            requiredInstallationStatus='installed',
            requirementType='before'
        )

        prodDependency3 = ProductDependency(
            productId=product4.id,
            productVersion=product4.productVersion,
            packageVersion=product4.packageVersion,
            productAction='setup',
            requiredProductId=product5.id,
            requiredAction='setup',
            requiredInstallationStatus='installed',
            requirementType='before'
        )
        self.backend.productDependency_createObjects([prodDependency1,
                                                      prodDependency2,
                                                      prodDependency3])

        productOnClient1 = ProductOnClient(
            productId=product2.getId(),
            productType=product2.getType(),
            clientId=client1.getId(),
            installationStatus='not_installed',
            actionRequest='setup'
        )

        with temporaryBackendOptions(self.backend, processProductOnClientSequence=True, addDependentProductOnClients=True):
            self.backend.productOnClient_createObjects([productOnClient1])
            productOnClients = self.backend.productOnClient_getObjects(clientId=client1.id)

        undefined = -1
        posProduct2 = posProduct3 = posProduct4 = posProduct5 = undefined
        for productOnClient in productOnClients:
            if productOnClient.productId == product2.getId():
                posProduct2 = productOnClient.actionSequence
            elif productOnClient.productId == product3.getId():
                posProduct3 = productOnClient.actionSequence
            elif productOnClient.productId == product4.getId():
                posProduct4 = productOnClient.actionSequence
            elif productOnClient.productId == product5.getId():
                posProduct5 = productOnClient.actionSequence

        if any(pos == undefined for pos in (posProduct2, posProduct3, posProduct4, posProduct5)):
            print("Positions are: ")
            for poc in productOnClients:
                print("{0}: {1}".format(poc.productId, poc.actionSequence))

            raise Exception(u"Processing of product on client sequence failed")

        self.assertGreater(posProduct2, posProduct3, u"Wrong sequence: product3 not before product2")
        self.assertGreater(posProduct2, posProduct4, u"Wrong sequence: product4 not before product2")
        self.assertGreater(posProduct2, posProduct5, u"Wrong sequence: product5 not before product2")
        self.assertGreater(posProduct4, posProduct5, u"Wrong sequence: product5 not before product4")<|MERGE_RESOLUTION|>--- conflicted
+++ resolved
@@ -31,17 +31,12 @@
 from OPSI.Types import forceHostId
 from OPSI.Util import getfqdn
 
-<<<<<<< HEAD
-from .Hosts import HostsMixin, getConfigServer
-from .Clients import ClientsMixin
-=======
 from .Hosts import HostsMixin, getConfigServer, getDepotServers
 from .Clients import ClientsMixin, getClients
 
 
 def getProducts():
     return [getNetbootProduct()] + list(getLocalbootProducts())
->>>>>>> b7860855
 
 
 def getNetbootProduct():
@@ -1358,7 +1353,6 @@
         productOnDepots = self.backend.productOnDepot_getObjects()
         self.assertEqual(len(productOnDepots), len(self.productOnDepots))
 
-<<<<<<< HEAD
     def testLockingProducts(self):
         prod = LocalbootProduct('Ruhe', 1, 1)
         depotserver = getConfigServer()  # A configserver always is also a depot.
@@ -1383,7 +1377,7 @@
 
         podFromBackend = self.backend.productOnDepot_getObjects(productId=prod.id)[0]
         self.assertTrue(podFromBackend.locked)
-=======
+
     def test_getProductOnDepotsFromBackend(self):
         products = getProducts()
         configServer = getConfigServer()
@@ -1426,7 +1420,6 @@
 
         productOnDepots = self.backend.productOnDepot_getObjects()
         self.assertEqual(len(productOnDepots), len(productsOnDepotOrig))
->>>>>>> b7860855
 
 
 class ProductsOnClientsMixin(ClientsMixin, ProductsMixin):
