#!/usr/bin/python
# -*- coding: utf-8 -*-
"""
   = = = = = = = = = = = = = = = = = = =
   =   opsi python library - File31    =
   = = = = = = = = = = = = = = = = = = =
   
   This module is part of the desktop management solution opsi
   (open pc server integration) http://www.opsi.org
   
   Copyright (C) 2006, 2007, 2008 uib GmbH
   
   http://www.uib.de/
   
   All rights reserved.
   
   This program is free software; you can redistribute it and/or modify
   it under the terms of the GNU General Public License version 2 as
   published by the Free Software Foundation.
   
   This program is distributed in the hope that it will be useful,
   but WITHOUT ANY WARRANTY; without even the implied warranty of
   MERCHANTABILITY or FITNESS FOR A PARTICULAR PURPOSE.  See the
   GNU General Public License for more details.
   
   You should have received a copy of the GNU General Public License
   along with this program; if not, write to the Free Software
   Foundation, Inc., 51 Franklin St, Fifth Floor, Boston, MA  02110-1301  USA
   
   @copyright:	uib GmbH <info@uib.de>
   @author: Jan Schneider <j.schneider@uib.de>
   @license: GNU General Public License version 2
"""

<<<<<<< HEAD
__version__ = '0.2.6.3'
=======
__version__ = '0.2.7.2'
>>>>>>> 76c617a3

# Imports
import socket, os, time, re, ConfigParser, json, StringIO, stat

if os.name == 'nt':
	# Windows imports for file locking
	import win32con
	import win32file
	import pywintypes
	import win32security
	import win32api
	LOCK_EX = win32con.LOCKFILE_EXCLUSIVE_LOCK
	LOCK_SH = 0 # the default
	LOCK_NB = win32con.LOCKFILE_FAIL_IMMEDIATELY
	__overlapped = pywintypes.OVERLAPPED()
	ov=pywintypes.OVERLAPPED()
	highbits=0x7fff0000
	secur_att = win32security.SECURITY_ATTRIBUTES()
	secur_att.Initialize()


elif os.name == 'posix':
	# Posix imports for file locking
	import fcntl
	LOCK_EX = fcntl.LOCK_EX
	LOCK_SH = fcntl.LOCK_SH
	LOCK_NB = fcntl.LOCK_NB

# OPSI imports
from OPSI.Backend.Backend import *
from OPSI.Backend.File import *
from OPSI.Logger import *
from OPSI.Product import *
from OPSI.System import mkdir, rmdir
from OPSI import Tools

# Get logger instance
logger = Logger()
		
# ======================================================================================================
# =                                    CLASS FILE31BACKEND                                             =
# ======================================================================================================
class File31Backend(File, FileBackend):
	''' This class implements parts of the abstract class DataBackend '''
	
	def __init__(self, username = '', password = '', address = '', backendManager=None, args={}):
		''' File31Backend constructor. '''
		
		self.__backendManager = backendManager
		
		# Default values
		self.__fileOpenTimeout = 2000
		self._defaultDomain = 'opsi.org'
		
		logger.debug("Getting Arguments:'%s'" % args)
		
		if os.name == 'nt':
			windefaultdir = os.getenv("ProgramFiles")+'\opsi.org\opsiconfd'
			self.__pclogDir = windefaultdir + '\\pclog'
			self.__pckeyFile = windefaultdir + '\\opsi\\pckeys'
			self.__passwdFile = windefaultdir + '\\opsi\\passwd'
			self.__groupsFile = windefaultdir + '\\opsi\\config\\clientgroups.ini'
			self.__licensesFile = windefaultdir + '\\opsi\\config\\licenses.ini'
			self.__clientConfigDir = windefaultdir + '\\opsi\\config\\clients'
			self.__globalConfigFile = windefaultdir + '\\opsi\\config\\global.ini'
			self.__depotConfigDir = windefaultdir + '\\opsi\\config\\depots'
			self.__clientTemplatesDir = windefaultdir + '\\opsi\\config\\templates'
			self.__defaultClientTemplateFile = windefaultdir + '\\opsi\\config\\templates\\pcproto.ini'
			self.__productLockFile = windefaultdir + '\\opsi\\config\\depots\\product.locks'
		else:
			self.__pckeyFile = '/etc/opsi/pckeys'
			self.__passwdFile = '/etc/opsi/passwd'
			self.__pclogDir = '/var/lib/opsi/log'
			self.__groupsFile = '/var/lib/opsi/config/clientgroups.ini'
			self.__licensesFile = '/var/lib/opsi/config/licenses.ini'
			self.__clientConfigDir = '/var/lib/opsi/config/clients'
			self.__globalConfigFile = '/var/lib/opsi/config/global.ini'
			self.__depotConfigDir = '/var/lib/opsi/config/depots'
			self.__clientTemplatesDir = '/var/lib/opsi/config/templates'
			self.__defaultClientTemplateFile = '/var/lib/opsi/config/templates/pcproto.ini'
			self.__productLockFile = '/var/lib/opsi/config/depots/product.locks'
		
		# Parse arguments
		for (option, value) in args.items():
			if   (option.lower() == 'pclogdir'):			self.__pclogDir = value
			elif (option.lower() == 'pckeyfile'):			self.__pckeyFile = value
			elif (option.lower() == 'passwdfile'):			self.__passwdFile = value
			elif (option.lower() == 'groupsfile'): 		self.__groupsFile = value
			elif (option.lower() == 'licensesfile'): 		self.__licensesFile = value
			elif (option.lower() == 'defaultdomain'): 		self._defaultDomain = value
			elif (option.lower() == 'clientconfigdir'): 		self.__clientConfigDir = value
			elif (option.lower() == 'globalconfigfile'):		self.__globalConfigFile = value
			elif (option.lower() == 'depotconfigdir'): 		self.__depotConfigDir = value
			elif (option.lower() == 'clienttemplatesdir'): 	self.__clientTemplatesDir = value
			elif (option.lower() == 'defaultclienttemplatefile'): 	self.__defaultClientTemplateFile = value
			elif (option.lower() == 'productlockfile'): 		self.__productLockFile = value
			elif (option.lower() == 'fileopentimeout'): 		self.__fileOpenTimeout = value
			else:
				logger.warning("Unknown argument '%s' passed to File31Backend constructor" % option)
		
		# Call File constructor
		File.__init__(self, self.__fileOpenTimeout)
	
	def _aliaslist(self):
		hostname = ''
		aliaslist = []
		try:
			hostname = socket.gethostname()
		except Exception, e:
			raise BackendIOError("Failed to get my own hostname: %s" % e)
		
		try:
			(name, aliaslist, addresslist) = socket.gethostbyname_ex(hostname)
			aliaslist.append(name)
		except Exception, e:
			raise BackendIOError("Failed to get aliaslist for hostname '%s': %s" % (hostname, e))
		
		return aliaslist
	
	def checkForErrors(self):
		import stat, grp, pwd
		errors = []
		(pcpatchUid, pcpatchGid, opsiconfdUid) = (-1, -1, -1)
		try:
			pcpatchUid = pwd.getpwnam('pcpatch')[2]
		except KeyError:
			errors.append('User pcpatch does not exist')
			logger.error('User pcpatch does not exist')
		try:
			opsiconfdUid = pwd.getpwnam('opsiconfd')[2]
		except KeyError:
			errors.append('User opsiconfd does not exist')
			logger.error('User opsiconfd does not exist')
		try:
			pcpatchGid = grp.getgrnam('pcpatch')[2]
		except KeyError:
			errors.append('Group pcpatch does not exist')
			logger.error('Group pcpatch does not exist')
		
		for f in [self.__pckeyFile, self.__passwdFile]:
			if not os.path.isfile(f):
				errors.append("File '%s' does not exist" % f)
				logger.error("File '%s' does not exist" % f)
			statinfo = os.stat(f)
			if (pcpatchGid > -1) and (statinfo[stat.ST_GID] != pcpatchGid):
				errors.append("File '%s' should be owned by group pcpatch" % f)
				logger.error("File '%s' should be owned by group pcpatch" % f)
			if (00660 != stat.S_IMODE(statinfo[stat.ST_MODE])):
				errors.append("Bad permissions for file '%s', should be 0660" % f)
				logger.error("Bad permissions for file '%s', should be 0660" % f)
		
		for depotId in self.getDepotIds_list():
			info = self.getDepot_hash(depotId)
			if not info['depotLocalUrl'].startswith('file://'):
				errors.append("Bad url '%s' for depotLocalUrl on depot '%s'" % (info['depotLocalUrl'], depotId))
				logger.error("Bad url '%s' for depotLocalUrl on depot '%s'" % (info['depotLocalUrl'], depotId))
			elif (depotId == self.getDepotId()):
				path = info['depotLocalUrl'][7:]
				statinfo = os.stat(path)
				if (pcpatchGid > -1) and (statinfo[stat.ST_GID] != pcpatchGid):
					errors.append("Directory '%s' should be owned by group pcpatch" % path)
					logger.error("Directory '%s' should be owned by group pcpatch" % path)
				if (02770 != stat.S_IMODE(statinfo[stat.ST_MODE])):
					errors.append("Bad permissions for directory '%s', should be 2770" % path)
					logger.error("Bad permissions for directory '%s', should be 2770" % path)
				for d in os.listdir(path):
						d = os.path.join(path, d)
						if not os.path.isdir(d):
							continue
						statinfo = os.stat(d)
						if (pcpatchGid > -1) and (statinfo[stat.ST_GID] != pcpatchGid):
							errors.append("Directory '%s' should be owned by group pcpatch" % d)
							logger.error("Directory '%s' should be owned by group pcpatch" % d)
						if (00770 != stat.S_IMODE(statinfo[stat.ST_MODE])):
							errors.append("Bad permissions for directory '%s', should be 0770" % d)
							logger.error("Bad permissions for directory '%s', should be 0770" % d)
				
			if not info['repositoryLocalUrl'].startswith('file://'):
				errors.append("Bad url '%s' for repositoryLocalUrl on depot '%s'" % (info['repositoryLocalUrl'], depotId))
				logger.error("Bad url '%s' for repositoryLocalUrl on depot '%s'" % (info['repositoryLocalUrl'], depotId))
			elif (depotId == self.getDepotId()):
				path = info['repositoryLocalUrl'][7:]
				if not os.path.isdir(path):
					errors.append("Directory '%s' for repositoryLocalUrl does not exist on depot '%s'" % (path, depotId))
					logger.error("Directory '%s' for repositoryLocalUrl does not exist on depot '%s'" % (path, depotId))
				else:
					statinfo = os.stat(path)
					if (pcpatchGid > -1) and (statinfo[stat.ST_GID] != pcpatchGid):
						errors.append("Directory '%s' should be owned by group pcpatch" % path)
						logger.error("Directory '%s' should be owned by group pcpatch" % path)
					if (02770 != stat.S_IMODE(statinfo[stat.ST_MODE])):
						errors.append("Bad permissions for directory '%s', should be 2770" % path)
						logger.error("Bad permissions for directory '%s', should be 2770" % path)
					for f in os.listdir(path):
						if f.startswith('.'):
							continue
						f = os.path.join(path, f)
						statinfo = os.stat(f)
						if (opsiconfdUid > -1) and (statinfo[stat.ST_UID] != opsiconfdUid):
							errors.append("File '%s' should be owned by opsiconfd" % f)
							logger.error("File '%s' should be owned by opsiconfd" % f)
						if (00600 != stat.S_IMODE(statinfo[stat.ST_MODE])):
							errors.append("Bad permissions for file '%s', should be 0600" % f)
							logger.error("Bad permissions for file '%s', should be 0600" % f)
		
		try:
			self.getClients_listOfHashes()
		except Exception, e:
			errors.append(str(e))
			logger.error(str(e))
		
		for depotId in self.getDepotIds_list():
			for productId in self.getProductIds_list(objectId = depotId):
				try:
					self.getProduct_hash(productId = productId, depotId = depotId)
				except Exception, e:
					errors.append(str(e))
					logger.error(str(e))
		
		return errors
	
	def getHostId(self, iniFile):
		parts = iniFile.lower().split('.')
		if (len(parts) < 4):
			raise BackendBadValueError("Bad name '%s' for ini-file" % iniFile)
		return '.'.join(parts[0:-1])
	
	def getClientIniFile(self, hostId):
		hostId = hostId.lower()
		return os.path.join(self.__clientConfigDir, hostId + '.ini')
	
	def getDepotIniFile(self, depotId):
		return os.path.join(self.__depotConfigDir, depotId, 'depot.ini')
	
	# -------------------------------------------------
	# -     GENERAL CONFIG                            -
	# -------------------------------------------------
	def setGeneralConfig(self, config, objectId = None):
		
		if not objectId:
			objectId = self.getServerId()
		
		configNew = {}
		for (key, value) in config.items():
			configNew[key.lower()] = value
		config = configNew
		
		iniFile = ''
		if (objectId == self.getServerId()) or (objectId == self._defaultDomain):
			# General config for server/domain => edit general.ini
			iniFile = self.__globalConfigFile
		else:
			# General config for special host => edit <hostname>.ini
			ini = self.readIniFile(self.__globalConfigFile)
			for (key, value) in ini.items('generalconfig'):
				key = key.lower()
				if not config.has_key(key):
					continue
				if (value == config[key]):
					del config[key]
			iniFile = self.getClientIniFile(objectId)
		
		# Read the ini file or create if not exists
		try:
			ini = self.readIniFile(iniFile)
		except BackendIOError:
			self.createFile(iniFile, mode=0660)
			ini = self.readIniFile(iniFile)
		
		# Delete section generalConfig if exists
		if ini.has_section("generalconfig"):
			ini.remove_section("generalconfig")
		if config:
			ini.add_section("generalconfig")
			
			for (key, value) in config.items():
				ini.set('generalconfig', key, value)
			
		# Write back ini file
		self.writeIniFile(iniFile, ini)
	
	def getGeneralConfig_hash(self, objectId = None):
		if not objectId:
			objectId = self.getServerId()
		
		iniFiles = [ os.path.join(self.__globalConfigFile) ]
		if (objectId != self.getServerId()) and (objectId != self._defaultDomain):
			# Add client specific general config
			iniFiles.append(self.getClientIniFile(objectId))
		
		generalConfig = { 
			'pcptchBitmap1': 		'',
			'pcptchBitmap2':		'',
			'pcptchLabel1':			'',
			'pcptchLabel2':			'',
			'button_stopnetworking':	'',
			'secsUntilConnectionTimeOut':	'180' }
		
		# Read the ini-files, priority of client-specific values is higher
		# than global values
		for iniFile in iniFiles:
			try:
				ini = self.readIniFile(iniFile)
			except BackendIOError, e:
				logger.debug(e)
				continue
			
			try:
				for (key, value) in ini.items('generalconfig'):
					found = False
					for knownKey in generalConfig.keys():
						if ( knownKey.lower() == key.lower() ):
							generalConfig[knownKey] = value
							found = True
							break
					if not found:
						generalConfig[key] = value
				
			except ConfigParser.NoSectionError, e:
				# Section generalConfig does not exist => try the next ini-file
				logger.info("No section 'generalconfig' in ini-file '%s'" % iniFile)
		
		return generalConfig
	
	
	def deleteGeneralConfig(self, objectId):
		iniFile = ''
		if (objectId == self.getServerId()) or (objectId == self._defaultDomain):
			iniFile = self.__globalConfigFile
		else:
			# General config for special host => edit <hostname>.ini
			iniFile = self.getClientIniFile(objectId)
		
		# Read the ini file
		try:
			ini = self.readIniFile(iniFile)
		except BackendIOError, e:
			logger.warning("Cannot delete general config for object '%s': %s" % (objectId, e))
		
		# Delete section shareinfo if exists
		if ini.has_section("generalconfig"):
			ini.remove_section("generalconfig")
		
		# Write back ini file
		self.writeIniFile(iniFile, ini)
	
	# -------------------------------------------------
	# -     NETWORK FUNCTIONS                         -
	# -------------------------------------------------
	def setNetworkConfig(self, config, objectId = None):
		
		if not objectId:
			objectId = self.getServerId()
		
		configNew = {}
		for (key, value) in config.items():
			key = key.lower()
			if key not in (	'opsiserver', 'utilsdrive', 'depotdrive', 'configdrive', 'utilsurl', 'depoturl', 'configurl', \
						'depotid', 'windomain', 'nextbootservertype', 'nextbootserviceurl' ):
				logger.error("Unknown networkConfig key '%s'" % key)
				continue
			if (key == 'depoturl'):
				logger.error("networkConfig: Setting key 'depotUrl' is no longer supported, use depotId")
				continue
			if key in ('configurl', 'utilsurl'):
				logger.error("networkConfig: Setting key '%s' is no longer supported" % key)
				continue
			configNew[key] = value
		config = configNew
		
		iniFile = ''
		if (objectId == self.getServerId()) or (objectId == self._defaultDomain):
			# Network config for server/domain => edit general.ini
			iniFile = self.__globalConfigFile
		else:
			# Network config for special host => edit <hostname>.ini
			ini = self.readIniFile(self.__globalConfigFile)
			for (key, value) in ini.items('networkconfig'):
				key = key.lower()
				if not config.has_key(key):
					continue
				if (value == config[key]):
					del config[key]
			iniFile = self.getClientIniFile(objectId)
		
		# Read the ini file or create if not exists
		try:
			ini = self.readIniFile(iniFile)
		except BackendIOError:
			self.createFile(iniFile, mode=0660)
			ini = self.readIniFile(iniFile)
		
		# Delete section generalConfig if exists
		if ini.has_section("networkconfig"):
			ini.remove_section("networkconfig")
		if config:
			ini.add_section("networkconfig")
			for (key, value) in config.items():
				ini.set('networkconfig', key, value)
		
		# Write back ini file
		self.writeIniFile(iniFile, ini)
	
	def getNetworkConfig_hash(self, objectId = None):
		
		if not objectId:
			objectId = self.getServerId()
		
		iniFiles = [ os.path.join(self.__globalConfigFile) ]
		if (objectId != self.getServerId()) and (objectId != self._defaultDomain):
			# Add client specific network config
			iniFiles.append(self.getClientIniFile(objectId))
		
		networkConfig = { 
			'opsiServer': 	self.getServerId(objectId),
			'utilsDrive':	'',
			'depotDrive':	'',
			'configDrive':	'',
			'utilsUrl':	'',
			'depotId':	self.getDepotId(), # leave this as default !
			'depotUrl':	'',
			'configUrl':	'',
			'winDomain':	'',
			'nextBootServerType': '',
			'nextBootServiceURL': ''}
		
		# Read the ini-files, priority of client-specific values is higher
		# than global values
		for iniFile in iniFiles:
			try:
				ini = self.readIniFile(iniFile)
			except BackendIOError, e:
				logger.debug(e)
				continue
			
			try:
				for (key, value) in ini.items('networkconfig'):
					found = False
					for knownKey in networkConfig.keys():
						if ( knownKey.lower() == key.lower() ):
							networkConfig[knownKey] = value
							found = True
							break
					if not found:
						logger.error("Unknown networkConfig key '%s' in file '%s'" % (key, iniFile))
			
			except ConfigParser.NoSectionError, e:
				# Section shareinfo does not exist => try the next ini-file
				logger.info("No section 'networkConfig' in ini-file '%s'" % iniFile)
				continue
		
		if networkConfig['depotId']:
			networkConfig['depotUrl'] = self.getDepot_hash(networkConfig['depotId'])['depotRemoteUrl']
			networkConfig['utilsUrl'] = 'smb://%s/opt_pcbin/utils' % networkConfig['depotId'].split('.')[0]
			networkConfig['configUrl'] = 'smb://%s/opt_pcbin/pcpatch' % networkConfig['depotId'].split('.')[0]
			
		# Check if all needed values are set
		if (not networkConfig['opsiServer']
		    or not networkConfig['utilsDrive'] or not networkConfig['depotDrive'] 
		    or not networkConfig['utilsUrl'] or not networkConfig['depotUrl'] ):
			logger.warning("Networkconfig for object '%s' incomplete" % objectId)
		
		return networkConfig
	
	def deleteNetworkConfig(self, objectId):
		iniFile = ''
		if (objectId == self.getServerId()) or (objectId == self._defaultDomain):
			iniFile = self.__globalConfigFile
		else:
			# Network config for special host => edit <hostname>.ini
			iniFile = self.getClientIniFile(objectId)
		
		# Read the ini file
		try:
			ini = self.readIniFile(iniFile)
		except BackendIOError, e:
			logger.warning("Cannot delete network config for object '%s': %s" % (objectId, e))
		
		# Delete section shareinfo if exists
		if ini.has_section("networkconfig"):
			ini.remove_section("networkconfig")
		
		# Write back ini file
		self.writeIniFile(iniFile, ini)
	
	
	# -------------------------------------------------
	# -     HOST FUNCTIONS                            -
	# -------------------------------------------------
	def createServer(self, serverName, domain, description=None, notes=None):
		return serverName.lower() + '.' + domain.lower()
	
	def createClient(self, clientName, domain=None, description=None, notes=None, ipAddress=None, hardwareAddress=None):
		if not re.search(CLIENT_ID_REGEX, clientName):
			raise BackendBadValueError("Unallowed char in hostname")
		
		if not domain:
			domain = self._defaultDomain
		if not description:
			description = ''
		if not notes:
			notes = ''
		if not hardwareAddress:
			hardwareAddress = ''
		
		clientId = clientName.lower() + '.' + domain.lower()
		iniFile = self.getClientIniFile(clientId)
		
		# Copy the client configuration prototype
		if not os.path.exists(iniFile):
			self.createFile(iniFile, mode=0660)
			globalConfig = self.openFile(self.__defaultClientTemplateFile)
			try:
				newclient = self.openFile(iniFile, 'w' )
			except BackendIOError, e:
				self.closeFile(globalConfig)
				raise
			
			newclient.write(globalConfig.read())
			self.closeFile(globalConfig)
			self.closeFile(newclient)
		
		# Add host info to client's config file
		ini = self.readIniFile(iniFile)
		if not ini.has_section('info'):
			ini.add_section('info')
		ini.set("info", "description", description.replace('\n', '\\n').replace('%', ''))
		ini.set("info", "notes", notes.replace('\n', '\\n').replace('%', ''))
		ini.set('info', 'macaddress', hardwareAddress)
		ini.set("info", "lastseen", '')
		
		
		self.writeIniFile(iniFile, ini)
		
		logger.debug("Client created")
		
		# Return the clientid
		return clientId
	
	def deleteServer(self, serverId):
		logger.error("Cannot delete server '%s': Not supported by File31 backend." % serverId)
	
	def deleteClient(self, clientId):
		# Delete client from groups
		try:
			ini = self.readIniFile(self.__groupsFile)
			for groupId in ini.sections():
				logger.debug("Searching for client '%s' in group '%s'" % (clientId, groupId))
				if ini.has_option(groupId, clientId):
					ini.remove_option(groupId, clientId)
					logger.info("Client '%s' removed from group '%s'" % (clientId, groupId))
			
			self.writeIniFile(self.__groupsFile, ini)
		except BackendIOError, e:
			pass
		
		# Delete ini file
		iniFile = self.getClientIniFile(clientId)
		if os.path.exists(iniFile):
			self.deleteFile(iniFile)
	
	def setHostLastSeen(self, hostId, timestamp):
		logger.debug("Setting last-seen timestamp for host '%s' to '%s'" % (hostId, timestamp))
		
		if hostId in self.getDepotIds_list():
			# TODO
			return
		
		iniFile = self.getClientIniFile(hostId)
		
		ini = self.readIniFile(iniFile)
		if not ini.has_section('info'):
			ini.add_section('info')
		ini.set('info', 'lastseen', timestamp)
		self.writeIniFile(iniFile, ini)
	
	def setHostDescription(self, hostId, description):
		logger.debug("Setting description for host '%s' to '%s'" % (hostId, description))
		
		iniFile = self.getClientIniFile(hostId)
		
		ini = self.readIniFile(iniFile)
		if not ini.has_section('info'):
			ini.add_section('info')
		ini.set('info', 'description', description.replace('\n', '\\n').replace('%', ''))
		self.writeIniFile(iniFile, ini)
	
	def setHostNotes(self, hostId, notes):
		logger.debug("Setting notes for host '%s' to '%s'" % (hostId, notes))
		
		iniFile = self.getClientIniFile(hostId)
		
		ini = self.readIniFile(iniFile)
		if not ini.has_section('info'):
			ini.add_section('info')
		ini.set('info', 'notes', notes.replace('\n', '\\n').replace('%', ''))
		self.writeIniFile(iniFile, ini)
	
	def getSoftwareInformation_hash(self, hostId):
		hostId = hostId.lower()
		ini = None
		try:
			ini = self.readIniFile( "%s.sw" % os.path.join(self.__pclogDir, hostId) )
		except BackendIOError, e:
			logger.warning("No software info for host '%s' found: %s" % (hostId, e))
			return []
		
		info = {}
		for section in ini.sections():
			software = {}
			for (key, value) in ini.items(section):
				if   (key.lower() == "displayname"): key = "displayName"
				elif (key.lower() == "displayversion"): key = "displayVersion"
				software[key] = value
			info[section] = software
		
		return info
	
	def setSoftwareInformation(self, hostId, info):
		hostId = hostId.lower()
		
		if not type(info) is dict:
			raise BackendBadValueError("Software information must be dict")
		
		self.deleteSoftwareInformation(hostId)
		
		iniFile = "%s.sw" % os.path.join(self.__pclogDir, hostId)
		
		if not os.path.exists(iniFile):
			self.createFile(iniFile, 0660)
		ini = self.readIniFile(iniFile)
		
		for (key, value) in info.items():
			ini.add_section(key)
			for (k, v) in value.items():
				ini.set(key, k, v)
		
		self.writeIniFile(iniFile, ini)
	
	def deleteSoftwareInformation(self, hostId):
		hostId = hostId.lower()
		try:
			self.deleteFile( "%s.sw" % os.path.join(self.__pclogDir, hostId) )
		except Exception, e:
			logger.error("Failed to delete software information for host '%s': %s" % (hostId, e))
		
	def getHardwareInformation_listOfHashes(self, hostId):
		# Deprecated
		try:
			ini = self.readIniFile( "%s.hw" % os.path.join(self.__pclogDir, self.getHostname(hostId)) )
		except BackendIOError, e:
			logger.warning("No hardware info for host '%s' found: %s" % (hostId, e))
			return []
		except ConfigParser.MissingSectionHeaderError, e:
			logger.warning("Hardware info file of host '%s' is no ini file: %s" % (hostId, e))
			f = self.openFile( "%s.hw" % os.path.join(self.__pclogDir, self.getHostname(hostId)) )
			content = f.read()
			f.close()
			return [ { "hardwareinfo": content } ]
			
			
		hardware = []
		
		for section in ini.sections():
			info = {}
			info['id'] = section
			for (key, value) in ini.items(section, raw=True):
				if   (key.lower() == 'busaddress'):			key = 'busAddress'
				elif (key.lower() == 'macaddress'):			key = 'macAddress'
				elif (key.lower() == 'subsystemvendor'):		key = 'subsystemVendor'
				elif (key.lower() == 'subsystemname'):			key = 'subsystemName'
				elif (key.lower() == 'externalclock'):			key = 'externalClock'
				elif (key.lower() == 'maxspeed'):			key = 'maxSpeed'
				elif (key.lower() == 'currentspeed'):			key = 'currentSpeed'
				elif (key.lower() == 'totalwidth'):			key = 'totalWidth'
				elif (key.lower() == 'datawidth'):			key = 'dataWidth'
				elif (key.lower() == 'formfactor'):			key = 'formFactor'
				elif (key.lower() == 'banklocator'):			key = 'bankLocator'
				elif (key.lower() == 'internalconnectorname'):		key = 'internalConnectorName'
				elif (key.lower() == 'internalconnectortype'):		key = 'internalConnectorType'
				elif (key.lower() == 'externalconnectorname'):		key = 'externalConnectorName'
				elif (key.lower() == 'externalconnectortype'):		key = 'externalConnectorType'
				try:
					info[key] = json.read(value)
				except Exception, e:
					info[key] = ''
					logger.warning("File: %s, section: '%s', option '%s': %s" \
							% ( os.path.join(self.__pclogDir, self.getHostname(hostId)), section, key, e))
			
			hardware.append(info)
		
		return hardware
	
	def getHardwareInformation_hash(self, hostId):
		hostId = hostId.lower()
		ini = None
		try:
			ini = self.readIniFile( "%s.hw" % os.path.join(self.__pclogDir, hostId) )
		except BackendIOError, e:
			logger.warning("No hardware info for host '%s' found: %s" % (hostId, e))
			return []
		
		info = {}
		for section in ini.sections():
			dev = {}
			for (key, value) in ini.items(section):
				try:
					dev[key] = json.read(value)
				except:
					dev[key] = ''
			
			section = ('_'.join(section.split('_')[:-1])).upper()
			if not info.has_key(section):
				info[section] = []
			
			info[section].append(dev)
		
		return info
	
	def setHardwareInformation(self, hostId, info):
		hostId = hostId.lower()
		
		if not type(info) is dict:
			raise BackendBadValueError("Hardware information must be dict")
		
		self.deleteHardwareInformation(hostId)
		
		iniFile = "%s.hw" % os.path.join(self.__pclogDir, hostId)
		
		if not os.path.exists(iniFile):
			self.createFile(iniFile, 0660)
		ini = self.readIniFile(iniFile)
		
		for (key, values) in info.items():
			n = 0
			for value in values:
				section = '%s_%d' % (key, n)
				ini.add_section(section)
				for (opsiName, opsiValue) in value.items():
					if type(opsiValue) is unicode:
						ini.set(section, opsiName, json.write(opsiValue.encode('utf-8')))
					else:
						ini.set(section, opsiName, json.write(opsiValue))
				n += 1
		
		self.writeIniFile(iniFile, ini)
	
	def deleteHardwareInformation(self, hostId):
		hostId = hostId.lower()
		try:
			self.deleteFile( "%s.hw" % os.path.join(self.__pclogDir, hostId) )
		except Exception, e:
			logger.error("Failed to delete hardware information for host '%s': %s" % (hostId, e))
	
	def getHost_hash(self, hostId):
		logger.info("Getting infos for host '%s'" % hostId)
		
		#if hostId in self._aliaslist():
		#	return { "hostId": hostId, "description": "Depotserver", "notes": "", "lastSeen": "" }
		
		info = {
			"hostId": 	hostId,
			"description":	"",
			"notes":	"",
			"lastSeen":	"" }
		
		if hostId in self.getDepotIds_list():
			depot = self.getDepot_hash(hostId)
			info['description'] = depot.get('description')
			info['notes'] = depot.get('notes')
			return info
		
		iniFile = self.getClientIniFile(hostId)
		ini = self.readIniFile(iniFile)
		
		if ini.has_section('info'):
			if ini.has_option('info', 'description'):
				info['description'] = ini.get('info', 'description').replace('\\n', '\n')
			if ini.has_option('info', 'notes'):
				info['notes'] = ini.get('info', 'notes').replace('\\n', '\n')
			if ini.has_option('info', 'lastseen'):
				info['lastSeen'] = ini.get('info', 'lastseen')
		else:
			logger.warning("No section 'info' in ini file '%s'" % iniFile)
		
		return info
		
	def getClients_listOfHashes(self, serverId=None, depotId=None, groupId=None, productId=None, installationStatus=None, actionRequest=None, productVersion=None, packageVersion=None):
		""" Returns a list of client-ids which are connected 
		    to the server with the specified server-id. 
		    If no server is specified, all registered clients are returned """
		
		if (serverId and serverId != self.getServerId()):
			raise BackendMissingDataError("Can only access data on server: %s" % self.getServerId())
		
		if productId:
			productId = productId.lower()
		
		if groupId and not re.search(GROUP_ID_REGEX, groupId):
			raise BackendBadValueError("Bad group-id: '%s'" % groupId)
		
		clientFiles = []
		try:
			for f in os.listdir(self.__clientConfigDir):
				if f.endswith('.ini'):
					clientFiles.append(f)
		except OSError, e:
			raise BackendIOError(e)
		
		hostIds = []
		if groupId:
			try:
				ini = self.readIniFile(self.__groupsFile)
			except BackendIOError, e:
				raise BackendMissingDataError("Group '%s' does not exist: %s" % (groupId, e) )
						
			if not ini.has_section(groupId):
				raise BackendMissingDataError("Group '%s' does not exist" % groupId)
			
			for (key, value) in ini.items(groupId):
				if (value == '0'):
					logger.notice("Skipping host '%s' in group '%s' (value = 0)" % (key, groupId))
					continue
				if ( key.find(self._defaultDomain) == -1):
					key = '.'.join(key, self._defaultDomain)
				try:
					hostIds.append( key.encode('ascii') )
				except Exception, e:
					logger.error("Skipping hostId: '%s': %s" % (key, e))
			
		else:
			for filename in clientFiles:
				hostId = self.getHostId(filename)
				if hostId not in hostIds:
					try:
						hostIds.append( hostId.encode('ascii') )
					except Exception, e:
						logger.error("Skipping hostId: '%s': %s" % (hostId, e))
		
		# Filter by depot-id
		if depotId:
			filteredHostIds = []
			for hostId in hostIds:
				if (self.getDepotId(hostId) == depotId):
					filteredHostIds.append(hostId)
			hostIds = filteredHostIds
			
		# Filter by product state
		if installationStatus or actionRequest or productVersion or packageVersion:
			filteredHostIds = []
			
			productVersionC = None
			productVersionS = None
			if productVersion not in ('', None):
				productVersionC = '='
				match = re.search('^\s*([<>]?=?)\s*([\w\.]+)\s*$', productVersion)
				if not match:
					raise BackendBadValueError("Bad productVersion: '%s'" % productVersion)
				productVersionC = match.group(1)
				productVersionS = match.group(2)
			
			packageVersionC = None
			packageVersionS = None
			if packageVersion not in ('', None):
				packageVersionC = '='
				match = re.search('^\s*([<>]?=?)\s*([\w\.]+)\s*$', packageVersion)
				if not match:
					raise BackendBadValueError("Bad productVersion: '%s'" % packageVersion)
				packageVersionC = match.group(1)
				packageVersionS = match.group(2)
			
			logger.info("Filtering hostIds by productId: '%s', installationStatus: '%s', actionRequest: '%s', productVersion: '%s', packageVersion: '%s'" \
				% (productId, installationStatus, actionRequest, productVersion, packageVersion))
			productStates = self.getProductStates_hash(hostIds)
			for hostId in hostIds:
				if productStates.has_key(hostId):
					for state in productStates[hostId]:
						if productId and (state.get('productId') != productId):
							continue
						
						if installationStatus and (installationStatus != state['installationStatus']):
							continue
						
						if actionRequest and (actionRequest != state['actionRequest']):
							continue
						
						if productVersion not in ('', None):
							v = state.get('productVersion')
							if not v: v = '0'
							if not Tools.compareVersions(v, productVersionC, productVersionS):
								continue
						if packageVersion not in ('', None):
							v = state.get('packageVersion')
							if not v: v = '0'
							if not Tools.compareVersions(v, packageVersionC, packageVersionS):
								continue
							
						logger.info("Host %s matches filter" % hostId)
						filteredHostIds.append(hostId)
						break
				else:
					logger.warning("Cannot get installationStatus/actionRequests for host '%s': %s" 
								% (hostId, e) )
				
			hostIds = filteredHostIds
		
		infos = []
		for hostId in hostIds:
			try:
				infos.append( self.getHost_hash(hostId) )
			except BackendIOError, e:
				logger.error(e)
		
		return infos
		
		
	def getClientIds_list(self, serverId=None, depotId=None, groupId=None, productId=None, installationStatus=None, actionRequest=None, productVersion=None, packageVersion=None):
		clientIds = []
		
		if not depotId and not groupId and not productId and not installationStatus and not actionRequest and not productVersion and not packageVersion:
			try:
				for f in os.listdir(self.__clientConfigDir):
					if f.endswith('.ini'):
						clientIds.append(self.getHostId(f))
			except OSError, e:
				raise BackendIOError(e)
			return clientIds
		
		for info in self.getClients_listOfHashes(serverId, depotId, groupId, productId, installationStatus, actionRequest, productVersion, packageVersion):
			clientIds.append( info.get('hostId') )
		return clientIds
                                                     
	def getServerIds_list(self):
		return [ self.getServerId() ]
	
	def getServerId(self, clientId=None):
		# Return hostid of localhost
		serverId = socket.getfqdn()
		parts = serverId.split('.')
		if (len(parts) < 3):
			serverId = parts[0] + '.' + self._defaultDomain
		return serverId.lower()
	
	def createDepot(self, depotName, domain, depotLocalUrl, depotRemoteUrl, repositoryLocalUrl, repositoryRemoteUrl, network, description=None, notes=None):
		depotId = depotName + '.' + domain
		depotId = self._preProcessHostId(depotId)
		for i in (depotLocalUrl, depotRemoteUrl, repositoryLocalUrl, repositoryRemoteUrl):
			if not i.startswith('file:///') and not i.startswith('smb://') and \
			   not i.startswith('http://') and not i.startswith('https://') and \
			   not i.startswith('webdav://') and not i.startswith('webdavs://'):
				raise BackendBadValueError("Bad url '%s'" % i)
		if not re.search('\d+\.\d+\.\d+\.\d+\/\d+', network):
			raise BackendBadValueError("Bad network '%s'" % network)
		if not description:
			description = ''
		if not notes:
			notes = ''
		
		# Create config directory for depot
		depotPath = os.path.join(self.__depotConfigDir, depotId)
		if not os.path.exists(depotPath):
			os.mkdir(depotPath)
		try:
			os.chmod(depotPath, 0770)
		except:
			pass
		
		# Create depot ini file
		depotIniFile = self.getDepotIniFile(depotId)
		if not os.path.exists(depotIniFile):
			self.createFile(depotIniFile, mode=0660)
		
		ini = self.readIniFile(depotIniFile)
		if not ini.has_section('depotshare'):
			ini.add_section('depotshare')
		ini.set('depotshare', 'localurl', depotLocalUrl)
		ini.set('depotshare', 'remoteurl', depotRemoteUrl)
		
		if not ini.has_section('repository'):
			ini.add_section('repository')
		ini.set('repository', 'localurl', repositoryLocalUrl)
		ini.set('repository', 'remoteurl', repositoryRemoteUrl)
		
		if not ini.has_section('depotserver'):
			ini.add_section('depotserver')
		ini.set('depotserver', 'network', network )
		ini.set('depotserver', 'description', description )
		ini.set('depotserver', 'notes', notes )
		
		# Write back ini file
		self.writeIniFile(depotIniFile, ini)
		
		return depotId
	
	def getDepotIds_list(self):
		depotIds = []
		for d in os.listdir(self.__depotConfigDir):
			if os.path.isdir( os.path.join(self.__depotConfigDir, d) ):
				depotIds.append( d.lower() )
		return depotIds
	
	def getDepotId(self, clientId=None):
		logger.debug('getDepotId()')
		depotId = self.getServerId()
		if clientId:
			depotId = self.getNetworkConfig_hash(objectId = clientId).get('depotId', self.getServerId())
		depotIds = self.getDepotIds_list()
		if depotId not in depotIds:
			raise BackendMissingDataError("Configured depotId '%s' for host '%s' not in list of known depotIds %s" \
								% (depotId, clientId, depotIds) )
		return depotId
	
	def getDepot_hash(self, depotId):
		logger.debug('getDepot_hash()')
		depotIniFile = self.getDepotIniFile(depotId)
		if not os.path.exists(depotIniFile):
			raise BackendMissingDataError("Failed to get info for depot-id '%s': File '%s' not found" % (depotId, depotIniFile))
		ini = None
		try:
			ini = self.readIniFile(depotIniFile)
		except Exception, e:
			raise BackendIOError("Failed to get info for depot-id '%s': %s" % (depotId, e))
		
		info = {}
		try:
			info['depotLocalUrl'] 		= ini.get('depotshare', 'localurl')
			info['depotRemoteUrl'] 		= ini.get('depotshare', 'remoteurl')
			info['repositoryLocalUrl'] 	= ini.get('repository', 'localurl')
			info['repositoryRemoteUrl'] 	= ini.get('repository', 'remoteurl')
			info['network'] 		= ini.get('depotserver', 'network')
			info['description'] 		= ini.get('depotserver', 'description')
			info['notes'] 			= ini.get('depotserver', 'notes')
		except Exception, e:
			raise BackendIOError("Failed to get info for depot-id '%s': %s" % (depotId, e))
		return info
	
	def deleteDepot(self, depotId):
		depotId = self._preProcessHostId(depotId)
		if not depotId in self.getDepotIds_list():
			logger.error("Cannot delte depot '%s': does not exist" % depotId)
			return
		rmdir( os.path.join(self.__depotConfigDir, depotId), recursive=True )
	
	def getOpsiHostKey(self, hostId):
		hostId = hostId.lower()
		# Open the file containing the host keys
		pckeys = self.openFile(self.__pckeyFile, 'r')
		# Read and close file
		lines = pckeys.readlines()
		self.closeFile(pckeys)
		# Search matching entry
		i=0
		for line in lines:
			i+=1
			line = line.strip()
			if not line:
				continue
			if line.startswith('#') or line.startswith(';'):
				continue
			if (line.find(':') == -1):
				logger.error("Parsing error in file '%s', line %s: '%s'" % (self.__pckeyFile, i, line))
				continue
			(hostname, key) = line.split(':', 1)
			hostname = hostname.strip()
			if (hostname.lower() == hostId):
				# Entry found => return key
				return key.strip()
		# No matching entry found => raise error
		raise BackendMissingDataError("Cannot find opsiHostKey for host '%s' in file '%s'" % (hostId, self.__pckeyFile))
	
	def setOpsiHostKey(self, hostId, opsiHostKey):
		hostId = hostId.lower()
		# Open, read and close host key file
		pckeys = self.openFile(self.__pckeyFile, 'r')
		lines = pckeys.readlines()
		self.closeFile(pckeys)
		
		exists = False
		
		for i in range( len(lines) ):
			if lines[i].lower().startswith( hostId + ':' ):
				# Host entry exists => change key
				lines[i] = hostId + ':' + opsiHostKey + "\n"
				exists = True
				break;
		if not exists:
			# Host key does not exist => add line
			lines.append(hostId + ':' + opsiHostKey + "\n")
		
		# Writeback file
		pckeys = self.openFile(self.__pckeyFile, 'w')
		pckeys.writelines(lines)
		self.closeFile(pckeys)
	
	def deleteOpsiHostKey(self, hostId):
		hostId = hostId.lower()
		# Delete host from pckey file
		pckeys = self.openFile(self.__pckeyFile, 'r')
		lines = pckeys.readlines()
		self.closeFile(pckeys)
		
		lineNum = -1
		for i in range( len(lines) ):
			if lines[i].lower().startswith( hostId + ':' ):
				lineNum = i
				break;
		
		if (lineNum == -1):
			# Host not found
			return
		
		pckeys = self.openFile(self.__pckeyFile, 'w')
		for i in range( len(lines) ):
			if (i == lineNum):
				continue
			print >> pckeys, lines[i],
		self.closeFile(pckeys)
	
	def getMacAddresses_list(self, hostId):
		macs = []
		logger.info("Getting mac addresses for host '%s'" % hostId)
		
		if hostId in self._aliaslist():
			return macs
		
		iniFile = self.getClientIniFile(hostId)
		ini = self.readIniFile(iniFile)
		
		if ini.has_section('info'):
			if ini.has_option('info', 'macaddress'):
				for mac in ini.get('info', 'macaddress').split(','):
					if mac:
						macs.append(mac.strip().lower())
		else:
			logger.warning("No section 'info' in ini file '%s'" % iniFile)
		
		for hw in self.getHardwareInformation_listOfHashes(hostId):
			if (hw.get('class') == 'ETHERNET_CONTROLLER'):
				mac = hw.get('macAddress')
				if mac and not mac in macs:
					macs.append(mac.strip().lower())
		return macs
		
	def setMacAddresses(self, hostId, macs=[]):
		
		logger.info("Setting mac addresses for host '%s'" % hostId)
		
		if hostId in self._aliaslist():
			return
		
		iniFile = self.getClientIniFile(hostId)
		ini = self.readIniFile(iniFile)
		
		if not ini.has_section('info'):
			ini.add_section('info')
		ini.set('info', 'macaddress', ', '.join(macs))
		
		# Write back ini file
		self.writeIniFile(iniFile, ini)
		
	def createGroup(self, groupId, members = [], description = ""):
		if not re.search(GROUP_ID_REGEX, groupId):
			raise BackendBadValueError("Bad group-id: '%s'" % groupId)
		
		if ( type(members) != type([]) and type(members) != type(()) ):
			members = [ members ]
		
		# Read the ini file or create if not exists
		try:
			ini = self.readIniFile(self.__groupsFile)
		except BackendIOError:
			self.createFile(self.__groupsFile, mode=0660)
			ini = self.readIniFile(self.__groupsFile)
		
		if ini.has_section(groupId):
			ini.remove_section(groupId)
		ini.add_section(groupId)
		for member in members:
			ini.set(groupId, member, '1')
		
		# Write back ini file
		self.writeIniFile(self.__groupsFile, ini)
		
	def getGroupIds_list(self):
		try:
			ini = self.readIniFile(self.__groupsFile)
			return ini.sections()
		except BackendIOError, e:
			logger.warning("No groups found: %s" % e)
		return []
		
	def deleteGroup(self, groupId):
		if not re.search(GROUP_ID_REGEX, groupId):
			raise BackendBadValueError("Bad group-id: '%s'" % groupId)
		
		ini = self.readIniFile(self.__groupsFile)
		if ini.has_section(groupId):
			ini.remove_section(groupId)
		# Write back ini file
		self.writeIniFile(self.__groupsFile, ini)
	
	# -------------------------------------------------
	# -     PASSWORD FUNCTIONS                        -
	# -------------------------------------------------
	def getPcpatchPassword(self, hostId):
		# Open global.sysconf and hosts sysconfig file and read pcpatchpass option from section shareinfo
		
		if hostId in self._aliaslist():
			password = None
			
			f = open(self.__passwdFile)
			for line in f.readlines():
				if line.startswith('pcpatch:'):
					password = line.split(':')[1].strip()
					break
			f.close()
			if not password:
				raise Exception("Failed to get pcpatch password for host '%s' from '%s'" % (hostId, self.__passwdFile))
			
			return password
		
		else:
			# TODO: move to backendManager / backendManager-config
			cleartext = Tools.blowfishDecrypt( self.getOpsiHostKey(self.getServerId(hostId)), self.getPcpatchPassword(self.getServerId(hostId)) )
			return Tools.blowfishEncrypt( self.getOpsiHostKey(hostId), cleartext )
	
	def setPcpatchPassword(self, hostId, password):
		
		if hostId not in self._aliaslist():
			# Not storing client passwords they will be calculated on the fly
			return
		
		hostname = hostId.split('.')[0]
		
		lines = []
		f = open(self.__passwdFile)
		for line in f.readlines():
			if line.startswith('pcpatch:'):
				continue
			lines.append(line)
		f.close()
		
		lines.append('pcpatch:%s\n' % password)
		
		f = open(self.__passwdFile, 'w')
		f.writelines(lines)
		f.close()
		
	# -------------------------------------------------
	# -     PRODUCT FUNCTIONS                         -
	# -------------------------------------------------
	def lockProduct(self, productId, depotIds=[]):
		if not productId:
			raise BackendBadValueError("Product id empty")
		productId = productId.lower()
		if not depotIds:
			depotIds = self.getDepotIds_list()
		if type(depotIds) not in (list, tuple):
			depotIds = [ depotIds ]
		
		logger.debug("Locking product '%s' on depots: %s" % (productId, depotIds))
		
		newDepotIds = []
		for depotId in depotIds:
			try:
				self.getProduct_hash(productId = productId, depotId = depotId)
				newDepotIds.append(depotId)
			except BackendMissingDataError, e:
				logger.warning("Depot '%s': %s" % (depotId, e))
		depotIds = newDepotIds
		
		if not depotIds:
			#raise BackendMissingDataError("Product '%s' not installed on any of the given depots" % productId)
			logger.warning("Product '%s' not installed on any of the given depots" % productId)
			return
		
		if not os.path.exists(self.__productLockFile):
			self.createFile(self.__productLockFile, mode=0660)
		
		ini = self.readIniFile(self.__productLockFile)
		
		if not ini.has_section(productId):
			ini.add_section(productId)
		for depotId in depotIds:
			ini.set(productId, depotId, 'locked')
		
		self.writeIniFile(self.__productLockFile, ini)
		
	def unlockProduct(self, productId, depotIds=[]):
		productId = productId.lower()
		if not depotIds:
			depotIds = self.getDepotIds_list()
		if type(depotIds) not in (list, tuple):
			depotIds = [ depotIds ]
		
		logger.debug("Unlocking product '%s' on depots: %s" % (productId, depotIds))
		
		if not os.path.exists(self.__productLockFile):
			self.createFile(self.__productLockFile, mode=0660)
		
		ini = self.readIniFile(self.__productLockFile)
		
		if not ini.has_section(productId):
			return
		
		for depotId in depotIds:
			if ini.has_option(productId, depotId):
				ini.remove_option(productId, depotId)
		
		if not ini.items(productId):
			ini.remove_section(productId)
		
		self.writeIniFile(self.__productLockFile, ini)
	
	def getProductLocks_hash(self, depotIds=[]):
		locks = {}
		if not depotIds:
			depotIds = self.getDepotIds_list()
		if type(depotIds) not in (list, tuple):
			depotIds = [ depotIds ]
		if not os.path.exists(self.__productLockFile):
			self.createFile(self.__productLockFile, mode=0660)
		
		ini = self.readIniFile(self.__productLockFile)
		
		for productId in ini.sections():
			locks[productId] = []
			for (depotId, value) in ini.items(productId):
				locks[productId].append(depotId)
		return locks
		
	def createProduct(self, productType, productId, name, productVersion, packageVersion, licenseRequired=0,
			   setupScript="", uninstallScript="", updateScript="", alwaysScript="", onceScript="",
			   priority=0, description="", advice="", productClassNames=(), pxeConfigTemplate='', depotIds=[]):
		
		if not re.search(PRODUCT_ID_REGEX, productId):
			raise BackendBadValueError("Unallowed chars in productId!")
		
		productId = productId.lower()
		
		if (productType == 'server'):
			logger.warning("Nothing to do for product type 'server'")
			return
		elif productType not in ['localboot', 'netboot']:
			raise BackendBadValueError("Unknown product type '%s'" % productType)
		
		if not depotIds:
			depotIds = self.getDepotIds_list()
		
		product = Product(
			productType		= productType,
			productId		= productId,
			name			= name,
			productVersion		= productVersion,
			packageVersion		= packageVersion,
			licenseRequired		= licenseRequired,
			setupScript		= setupScript,
			uninstallScript		= uninstallScript,
			updateScript		= updateScript,
			alwaysScript		= alwaysScript,
			onceScript		= onceScript,
			priority		= priority,
			description		= description,
			advice			= advice,
			productClassNames	= productClassNames,
			pxeConfigTemplate	= pxeConfigTemplate )
		
		if (depotIds == self.getDepotIds_list()):
			ini = self.readIniFile( self.__defaultClientTemplateFile )
			
			if not ini.has_section('%s_product_states' % productType):
				ini.add_section('%s_product_states' % productType)
			
			if not ini.has_option('%s_product_states' % productType, productId):
				ini.set('%s_product_states' % productType, productId, 'not_installed:none')
			
			self.writeIniFile( self.__defaultClientTemplateFile, ini)
		
		for depotId in depotIds:
			productDir = os.path.join(self.__depotConfigDir, depotId, 'products', productType)
			if not os.path.exists(productDir):
				mkdir(productDir, mode = 0770 | stat.S_ISGID)
			product.writeControlFile( os.path.join(productDir, productId) )
			try:
				os.chmod( os.path.join(productDir, productId), 0660 )
			except:
				pass
			
			for clientId in self.getClientIds_list(serverId = None, depotId = depotId):
				ini = self.readIniFile( self.getClientIniFile(clientId) )
				
				if not ini.has_section('%s_product_states' % productType):
					ini.add_section('%s_product_states' % productType)
				
				if not ini.has_option('%s_product_states' % productType, productId):
					ini.set('%s_product_states' % productType, productId, 'not_installed:none')
				
				self.writeIniFile( self.getClientIniFile(clientId), ini)
	
	
	def deleteProduct(self, productId, depotIds=[]):
		
		productId = productId.lower()
		
		if not depotIds:
			depotIds = self.getDepotIds_list()
		
		if (depotIds == self.getDepotIds_list()):
			ini = self.readIniFile( self.__defaultClientTemplateFile )
			
			for productType in ('localboot', 'netboot'):
				if not ini.has_section('%s_product_states' % productType):
					continue
				
				if ini.has_option('%s_product_states' % productType, productId):
					ini.remove_option('%s_product_states' % productType, productId)
				
			self.writeIniFile( self.__defaultClientTemplateFile, ini)
		
		errorList = []
		for depotId in depotIds:
			productType = None
			productDir = None
			if productId in self.getProductIds_list('localboot', depotId):
				productDir = os.path.join(self.__depotConfigDir, depotId, 'products', 'localboot')
				productType = 'localboot'
			elif productId in self.getProductIds_list('netboot'):
				productDir = os.path.join(self.__depotConfigDir, depotId, 'products', 'netboot')
				productType = 'netboot'
			else:
				logger.warning("Cannot delete product '%s': is neither localboot nor netboot product" % productId)
				continue
			
			
			# Try to delete product status entry from every client's configuration file
			iniFiles =[]
			for clientId in self.getClientIds_list(serverId = None, depotId = depotId):
				iniFiles.append( self.getClientIniFile(clientId) )
			for iniFile in iniFiles:
				try:
					ini = self.readIniFile(iniFile)
					if ini.has_section('%s_product_states' % productType):
						if ini.has_option('%s_product_states' % productType, productId):
							ini.remove_option('%s_product_states' % productType, productId)
					if ini.has_section('%s-state' % productId):
						ini.remove_section('%s-state' % productId)
					self.writeIniFile(iniFile, ini)
				except BackendIOError, e:
					# IO error occured => append error to error list, but continue with next ini file
					err = "Failed to unregister product '%s' in ini file '%s': '%s'" % (productId, iniFile, e)
					errorList.append(err)
					logger.error(err)
			
			f = os.path.join(productDir, productId)
			if os.path.exists(f):
				try:
					os.unlink(f)
				except Exception, e:
					raise BackendIOError("Failed to delete product '%s', depotId: '%s': %s" % (productId, depotId, e))
			
		if ( len(errorList) > 0 ):
			# One or more errors occured => raise error
			raise BackendIOError( ', '.join(errorList) )
		
		
	def getProduct_hash(self, productId, depotId=None):
		
		productId = productId.lower()
		if not depotId:
			depotId = self.getDepotId()
		
		productFile = None
		
		try:
			for d in ('localboot', 'netboot'):
				d = os.path.join(self.__depotConfigDir, depotId, 'products', d)
				if not os.path.isdir(d):
					logger.warning("Is not a directory: '%s'" % d)
					continue
				for f in os.listdir(d):
					if (f.lower() == productId):
						productFile = os.path.join(d, f)
						break
		except OSError, e:
			raise BackendIOError(e)
		
		if not productFile:
			raise BackendMissingDataError("Product '%s' not found" % productId)
		
		timestamp = Tools.timestamp( os.path.getmtime(productFile) ) 
		
		product = Product()
		product.readControlFile(productFile)
		
		return {
			"name":				product.name,
			"description":			product.description,
			"advice":			product.advice,
			"priority":			product.priority,
			"licenseRequired":		product.licenseRequired,
			"productVersion":		product.productVersion,
			"packageVersion":		product.packageVersion,
			"creationTimestamp":		timestamp,
			"setupScript":			product.setupScript,
			"uninstallScript":		product.uninstallScript,
			"updateScript":			product.updateScript,
			"onceScript":			product.onceScript,
			"alwaysScript":			product.alwaysScript,
			"productClassNames":		product.productClassNames,
			"pxeConfigTemplate":		product.pxeConfigTemplate
		}
	
	def getProductIds_list(self, productType=None, objectId=None, installationStatus=None):
		
		productIds = []
		if not objectId:
			objectId = self.getDepotId()
		
		if objectId in self.getDepotIds_list():
			depotDir = os.path.join(self.__depotConfigDir, objectId, 'products')
			if not os.path.exists(depotDir):
				logger.error("Directory '%s' does not exist" % depotDir)
				return []
			if (not productType or productType == 'localboot'):
				localbootDir = os.path.join(depotDir, 'localboot')
				if not os.path.exists(localbootDir):
					logger.error("Directory '%s' does not exist" % localbootDir)
				else:
					for f in os.listdir(localbootDir):
						productIds.append(f)
			
			if (not productType or productType == 'netboot'):
				netbootDir = os.path.join(depotDir, 'netboot')
				if not os.path.exists(netbootDir):
					logger.error("Directory '%s' does not exist" % netbootDir)
				else:
					for f in os.listdir(netbootDir):
						productIds.append(f)
		
		else:
			depotId = self.getDepotId(objectId)
			if (depotId == objectId):
				# Avoid loops
				raise BackendBadValueError("DepotId for host '%s' is '%s'" % (objectId, depotId))
			
			productTypes = ['localboot', 'netboot']
			if productType:
				productTypes = [ productType ]
			
			ini = self.readIniFile( self.getClientIniFile(objectId) )
			productsFound = []
			for productType in productTypes:
				if ini.has_section('%s_product_states' % productType):
					for (key, value) in ini.items('%s_product_states' % productType):
						productsFound.append(key)
						if ( not installationStatus or value.lower().split(':', 1)[0] == installationStatus):
							productIds.append(key)
			
			if not installationStatus or installationStatus in ['not_installed']:
				for productId in self.getProductIds_list(productType, depotId):
					if not productId in productsFound:
						productIds.append(productId)
		
		logger.debug("Products matching installationStatus '%s' on objectId '%s': %s" \
						% (installationStatus, objectId, productIds))
		
		return productIds
	
	
	def getProductInstallationStatus_hash(self, productId, objectId):
		
		productId = productId.lower()
		
		status = { 
			'productId':		productId,
			'installationStatus':	'not_installed',
			'productVersion':	'',
			'packageVersion':	'',
			'lastStateChange':	'',
			'deploymentTimestamp':	'' }
		
		if objectId in self.getDepotIds_list():
			if productId in self.getProductIds_list(None, objectId):
				status['installationStatus'] = 'installed'
				p = self.getProduct_hash(productId)
				status['productVersion'] = p['productVersion']
				status['packageVersion'] = p['packageVersion']
				status['lastStateChange'] = p['creationTimestamp']
			return status
		
		# Read hosts config file
		ini = self.readIniFile( self.getClientIniFile(objectId) )
		
		for productType in ['localboot', 'netboot']:
			if ini.has_section('%s_product_states' % productType):
				try:
					value = ini.get('%s_product_states' % productType, productId)
					installationStatus = value.lower().split(':', 1)[0]
					if not installationStatus:
						installationStatus = 'undefined'
					
					if installationStatus not in getPossibleProductInstallationStatus():
						logger.error("Unknown installationStatus '%s' in ini file '%s'" \
								% (installationStatus, self.getClientIniFile(objectId)) )
						continue
					status['installationStatus'] = installationStatus
				except ConfigParser.NoOptionError, e:
					pass
		
		try:
			for (key, value) in ini.items('%s-state' % productId):
				if (key.lower() == 'productversion'):
					status['productVersion'] = value
				elif (key.lower() == 'packageversion'):
					status['packageVersion'] = value
				elif (key.lower() == 'laststatechange'):
					status['lastStateChange'] = value
		
		except ConfigParser.NoSectionError, e:
			logger.warning("Cannot get version information for product '%s' on host '%s': %s" \
					% (productId, objectId, e) )
		
		return status
	
	def getProductInstallationStatus_listOfHashes(self, objectId):
		
		installationStatus = []
		
		if objectId in self.getDepotIds_list():
			for productId in self.getProductIds_list(None, objectId):
				p = self.getProduct_hash(productId)
				installationStatus.append( { 
					'productId': productId,
					'productVersion':	p['productVersion'],
					'packageVersion':	p['packageVersion'],
					'lastStateChange':	p['creationTimestamp'],
					'installationStatus':	'installed'
				} )
			return installationStatus
		
		for productId in self.getProductIds_list(None, self.getDepotId(objectId)):
			installationStatus.append( { 
					'productId':		productId,
					'installationStatus':	'undefined',
					'actionRequest':	'undefined',
					'productVersion':	'',
					'packageVersion':	'',
					'lastStateChange':	'' 
			} )
		
		ini = self.readIniFile( self.getClientIniFile(objectId) )
		
		for productType in ['localboot', 'netboot']:
			if ini.has_section('%s_product_states' % productType):
				for i in range(len(installationStatus)):
					try:
						value = ini.get('%s_product_states' % productType, installationStatus[i].get('productId'))
						status = value.lower().split(':', 1)[0]
						if not status:
							status = 'undefined'
						
						if status not in getPossibleProductInstallationStatus():
							logger.error("Unknown installationStatus '%s' in ini file '%s'" \
									% (status, self.getClientIniFile(objectId)) )
							continue
						installationStatus[i]['installationStatus'] = status
					except ConfigParser.NoOptionError, e:
						continue
					
					if ini.has_section('%s-state' % installationStatus[i].get('productId')):
						for (key, value) in ini.items('%s-state' % installationStatus[i].get('productId')):
							if (key.lower() == 'productversion'):
								installationStatus[i]['productVersion'] = value
							elif (key.lower() == 'packageversion'):
								installationStatus[i]['packageVersion'] = value
							elif (key.lower() == 'laststatechange'):
								installationStatus[i]['lastStateChange'] = value
		
		return installationStatus
	
	def setProductState(self, productId, objectId, installationStatus="", actionRequest="", productVersion="", packageVersion="", lastStateChange="", licenseKey=""):
		
		productId = productId.lower()
		
		if objectId in self.getDepotIds_list():
			return
		
		depotId = self.getDepotId(objectId)
		
		productType = None
		if productId in self.getProductIds_list('netboot', depotId):
			productType = 'netboot'
		elif productId in self.getProductIds_list('localboot', depotId):
			productType = 'localboot'
		else:
			raise Exception("product '%s': is neither localboot nor netboot product" % productId)
		
		if not installationStatus:
			installationStatus = 'undefined'
		if not installationStatus in getPossibleProductInstallationStatus():
			raise BackendBadValueError("InstallationStatus has unsupported value '%s'" %  installationStatus )
		
		if not actionRequest:
			actionRequest = 'undefined'
		if not actionRequest in getPossibleProductActions():
			raise BackendBadValueError("ActionRequest has unsupported value '%s'" % actionRequest)
		
		product = self.getProduct_hash(productId, depotId)
		
		if not lastStateChange:
			lastStateChange = Tools.timestamp()
		
		ini = self.readIniFile( self.getClientIniFile(objectId) )
		
		if not ini.has_section('%s_product_states' % productType):
			ini.add_section('%s_product_states' % productType)
		
		if not ini.has_section('%s-state' % productId):
			ini.add_section('%s-state' % productId)
		
		(currentInstallationStatus, currentActionRequest) = ('undefined', 'undefined')
		
		try:
			value = ini.get('%s_product_states' % productType, productId)
			if (value.lower().find(':') != -1):
				(currentInstallationStatus, currentActionRequest) = value.lower().split(':', 1)
			else:
				currentInstallationStatus = value.lower()
			
		except ConfigParser.NoOptionError, e:
			pass
		
		if not productVersion:
			productVersion = ''
			if   (installationStatus == 'installed') or (installationStatus == 'uninstalled') or \
			     (installationStatus == 'installing') or (installationStatus == 'failed'):
				     productVersion = product.get('productVersion', '')
			elif (installationStatus == 'undefined') and \
			     ( (currentInstallationStatus == 'installed') or (currentInstallationStatus == 'uninstalled') or \
			       (currentInstallationStatus == 'installing') or (currentInstallationStatus == 'failed') ):
				     productVersion = ini.get('%s-state' % productId, 'productversion', '')
		
		if not packageVersion:
			packageVersion = ''
			if   (installationStatus == 'installed') or (installationStatus == 'uninstalled') or \
			     (installationStatus == 'installing') or (installationStatus == 'failed'):
				     packageVersion = product.get('packageVersion', '')
			elif (installationStatus == 'undefined') and \
			     ( (currentInstallationStatus == 'installed') or (currentInstallationStatus == 'uninstalled') or \
			       (currentInstallationStatus == 'installing') or (currentInstallationStatus == 'failed') ):
				     packageVersion = ini.get('%s-state' % productId, 'packageversion', '')
		
		if (installationStatus == 'undefined') and currentInstallationStatus:
				installationStatus = currentInstallationStatus
		
		if (actionRequest == 'undefined') and currentActionRequest:
				actionRequest = currentActionRequest
		
		logger.info("Setting product installation status '%s', product action request '%s' for product '%s'" \
					% (installationStatus, actionRequest, productId))
		
		ini.set('%s_product_states' % productType, productId, '%s:%s' % (installationStatus, actionRequest))
		
		logger.info("Setting product version '%s', package version '%s' for product '%s'" \
					% (productVersion, packageVersion, productId))
		
		ini.set('%s-state' % productId, 'productVersion', productVersion)
		ini.set('%s-state' % productId, 'packageVersion', packageVersion)
		ini.set('%s-state' % productId, 'lastStateChange', lastStateChange)
		
		self.writeIniFile( self.getClientIniFile(objectId), ini)
		
		return
		################################################## TODO
		
		if (installationStatus in ['not_installed', 'uninstalled']):
			logger.debug("Removing license key assignement for host '%s' and product '%s' if exists" \
					% (objectId, productId) )
			# Update licenses ini file
			try:
				ini = self.readIniFile(self.__licensesFile)
				if ini.has_section(productId):
					for (key, value) in ini.items(productId):
						if (value == objectId):
							ini.set(productId, key, '')
							self.writeIniFile(self.__licensesFile, ini)
							logger.info("License key assignement for host '%s' and product '%s' removed" \
									% (objectId, productId) )
							break
			except BackendIOError, e:
				logger.warning("Cannot update license file '%s': %s" % (self.__licensesFile, e))
			
		
		if not licenseKey:
			return
		
		# Read licenses ini file or create if not exists
		try:
			ini = self.readIniFile(self.__licensesFile)
		except BackendIOError:
			logger.warning("Cannot read license file '%s', trying to create" % self.__licensesFile)
			self.createFile(self.__licensesFile, mode=0660)
			ini = self.readIniFile(self.__licensesFile)
		
		if not ini.has_section(productId):
			ini.add_section(productId)
		
		ini.set(productId, licenseKey, objectId)
		
		# Write back ini file
		self.writeIniFile(self.__licensesFile, ini)
	
	def setProductInstallationStatus(self, productId, objectId, installationStatus, policyId="", licenseKey=""):
		
		self.setProductState(productId, objectId, installationStatus = installationStatus, licenseKey = licenseKey)
	
	def getPossibleProductActions_list(self, productId=None, depotId=None):
		
		if not productId:
			return POSSIBLE_FORCED_PRODUCT_ACTIONS
		
		if not depotId:
			depotId = self.getDepotId()
		
		actions = ['none']
		product = self.getProduct_hash(productId, depotId)
		if product.get('setupScript'):		actions.append('setup')
		if product.get('uninstallScript'):	actions.append('uninstall')
		if product.get('updateScript'):	actions.append('update')
		if product.get('onceScript'):		actions.append('once')
		if product.get('alwaysScript'):	actions.append('always')
		return actions
	
	def getPossibleProductActions_hash(self, depotId=None):
		
		if not depotId:
			depotId = self.getDepotId()
		
		actions = {}
		
		for productId in self.getProductIds_list(None, depotId):
			actions[productId] = self.getPossibleProductActions_list(productId, depotId)
		
		return actions
	
	def getProductActionRequests_listOfHashes(self, clientId):
		
		actionRequests = []
		
		# Read all actions set in client's config file and map them to the new values
		iniFile = self.getClientIniFile(clientId)
		ini = self.readIniFile(iniFile)
		
		for productType in ['localboot', 'netboot']:
			if ini.has_section('%s_product_states' % productType):
				for (key, value) in ini.items('%s_product_states' % productType):
					if (value.find(':') == -1):
						continue
					actionRequest = value.lower().split(':', 1)[1]
					if not actionRequest:
						actionRequest = 'undefined'
					if actionRequest not in getPossibleProductActions():
						logger.error("Unknown actionRequest '%s' in ini file '%s'" % (actionRequest, iniFile) )
						continue
					
					actionRequests.append( { 'productId': key, 'actionRequest': actionRequest } )
		
		return actionRequests
	
	def getDefaultNetBootProductId(self, clientId):
		
		netBootProduct = self.getGeneralConfig(clientId).get('os')
		
		if not netBootProduct:	
			raise BackendMissingDataError("No default netboot product for client '%s' found in generalConfig" % clientId )
		return netBootProduct
	
	def setProductActionRequest(self, productId, clientId, actionRequest):
		self.setProductState(productId, clientId, actionRequest = actionRequest)
		
	def unsetProductActionRequest(self, productId, clientId):
		self.setProductState(productId, clientId, actionRequest="none")
	
	def _getProductStates_hash(self, objectIds = [], productType = None):
		result = {}
		if not objectIds or ( (len(objectIds) == 1) and not objectIds[0] ):
			objectIds = self.getClientIds_list()
		elif ( type(objectIds) != type([]) and type(objectIds) != type(()) ):
			objectIds = [ objectIds ]
		
		depotIds = self.getDepotIds_list()
		
		for objectId in objectIds:
			isDepot = (objectId in depotIds)
			
			logger.info("Getting product states for host '%s'" % objectId)
			result[objectId] = []
			
			(depotId, iniFile, ini) = (None, None, None)
			if not isDepot:
				iniFile = self.getClientIniFile(objectId)
				ini = self.readIniFile(iniFile)
				depotId = self.getDepotId(objectId)
			
			productTypes = []
			localbootProductIds = []
			netbootProductIds = []
			if not productType or (productType == 'localboot'):
				productTypes.append('localboot')
				localbootProductIds = self.getProductIds_list('localboot', depotId)
			if not productType or (productType == 'netboot'):
				productTypes.append('netboot')
				netbootProductIds = self.getProductIds_list('netboot', depotId)
			
			for pt in productTypes:
				logger.info("ProductType: '%s'" % pt)
				productIds = []
				if (pt == 'localboot'):
					productIds = localbootProductIds
				elif (pt == 'netboot'):
					productIds = netbootProductIds
				
				if isDepot:
					for productId in productIds:
						p = self.getProduct_hash(productId, objectId)
						result[objectId].append( { 	'productId':		productId, 
										'installationStatus':	'installed',
										'actionRequest':	'none',
										'productVersion':	p['productVersion'],
										'packageVersion':	p['packageVersion'],
										'lastStateChange':	p['creationTimestamp'] } )
					continue
				
				states = []
				logger.debug("ProductType: '%s', productIds: %s" % (pt, productIds))
				for productId in productIds:
					productVersion = ''
					packageVersion = ''
					lastStateChange = ''
					if ini.has_section('%s-state' % productId):
						for (key, value) in ini.items('%s-state' % productId):
							if (key.lower() == 'productversion'):
								productVersion = value
							elif (key.lower() == 'packageversion'):
								packageVersion = value
							elif (key.lower() == 'laststatechange'):
								lastStateChange = value
					
					states.append( { 	'productId':		productId, 
								'installationStatus':	'undefined',
								'actionRequest':	'undefined',
								'productVersion':	productVersion,
								'packageVersion':	packageVersion,
								'lastStateChange':	lastStateChange } )
				
				if ini.has_section('%s_product_states' % pt):
					for i in range(len(states)):
						try:
							value = ini.get('%s_product_states' % pt, states[i].get('productId'))
							status = ''
							action = ''
							
							if (value.find(':') == -1):
								status = value
							else:
								(status, action) = value.lower().split(':', 1)
								if not status: status = 'undefined'
								if not action: action = 'undefined'
								
							if status and status not in getPossibleProductInstallationStatus():
								logger.error("Unknown installationStatus '%s' in ini file '%s'" \
										% (status, iniFile) )
							
							if action and action not in getPossibleProductActions():
								logger.error("Unknown actionRequest '%s' in ini file '%s'" \
										% (status, iniFile) )
							
							states[i]['installationStatus'] = status
							states[i]['actionRequest'] = action
						except ConfigParser.NoOptionError, e:
							continue
				
				result[objectId].extend(states)
		return result
	
	def getProductStates_hash(self, objectIds = []):
		result = self.getLocalBootProductStates_hash(objectIds)
		for (key, value) in self.getNetBootProductStates_hash(objectIds).items():
			if not result.has_key(key):
				result[key] = []
			result[key].extend(value)
		
		return result
	
	def getNetBootProductStates_hash(self, objectIds = []):
		return self._getProductStates_hash(objectIds, 'netboot')
		
	def getLocalBootProductStates_hash(self, objectIds = []):
		return self._getProductStates_hash(objectIds, 'localboot')
		
	def getProductStates_hash(self, objectIds = []):
		return self._getProductStates_hash(objectIds)
	
	def getProductPropertyDefinitions_hash(self, depotId=None):
		if not depotId:
			depotId = self.getDepotId()
		
		definitions = {}
		productFiles = []
		
		try:
			for d in ('localboot', 'netboot'):
				d = os.path.join(self.__depotConfigDir, depotId, 'products', d)
				if not os.path.isdir(d):
					logger.warning("Is not a directory: '%s'" % d)
					continue
				for f in os.listdir(d):
					productFiles.append(os.path.join(d, f))
		except OSError, e:
			raise BackendIOError(e)
		
		for productFile in productFiles:
			product = Product()
			product.readControlFile(productFile)
			for prop in product.productProperties:
				if not definitions.has_key(prop.productId):
					definitions[prop.productId] = []
				
				definitions[prop.productId].append( {
					'name': 	prop.name.lower(),
					'description':	prop.description,
					'values':	prop.possibleValues,
					'default':	prop.defaultValue
				} )
	
		return definitions
	
	def getProductPropertyDefinitions_listOfHashes(self, productId, depotId=None):
		productId = productId.lower()
		if not depotId:
			depotId = self.getDepotId()
		
		definitions = []
		productFile = None
		
		try:
			for d in ('localboot', 'netboot'):
				d = os.path.join(self.__depotConfigDir, depotId, 'products', d)
				if not os.path.isdir(d):
					logger.warning("Is not a directory: '%s'" % d)
					continue
				
				for f in os.listdir(d):
					if (f == productId):
						productFile = os.path.join(d, f)
						break
		except OSError, e:
			raise BackendIOError(e)
		
		if not productFile:
			raise BackendMissingDataError("Product '%s' does not exist" % productId)
		
		product = Product()
		product.readControlFile(productFile)
		for prop in product.productProperties:
			definitions.append( {
				'name': 	prop.name.lower(),
				'description':	prop.description,
				'values':	prop.possibleValues,
				'default':	prop.defaultValue
			} )

		return definitions
	
	def deleteProductPropertyDefinition(self, productId, name, depotIds=[]):
		productId = productId.lower()
		
		if not depotIds:
			depotIds = self.getDepotIds_list()
		
		for depotId in depotIds:
			productFile = None
			num = -1
			try:
				for d in ('localboot', 'netboot'):
					d = os.path.join(self.__depotConfigDir, depotId, 'products', d)
					if not os.path.isdir(d):
						logger.warning("Is not a directory: '%s'" % d)
						continue
					for f in os.listdir(d):
						if (f == productId):
							productFile = os.path.join(d, f)
							break
			except OSError, e:
				raise BackendIOError(e)
			
			if not productFile:
				raise BackendMissingDataError("Cannot delete product property definition '%s' of product '%s': no such product" \
						% (name, productId) )
			
			product = Product()
			product.readControlFile(productFile)
			for i in range(len(product.productProperties)):
				if (product.productProperties[i].name == name):
					num = i
			if (num == -1):
				raise BackendIOError("Cannot delete product property definition '%s' of product '%s': no such product property" \
						% (name, productId) )
			
			del product.productProperties[num]
			product.writeControlFile(productFile)
			
			errorList = []
			for clientId in self.getClientIds_list(None, depotId):
				try:
					self.deleteProductProperty(productId, name, objectId = clientId)
				except Exception, e:
					errorList.append(e)
			if (len(errorList) > 0):
				raise BackendIOError('\n'.join(errorList))
		
	def deleteProductPropertyDefinitions(self, productId, depotIds=[]):
		
		productId = productId.lower()
		if not depotIds:
			depotIds = self.getDepotIds_list()
		
		for depotId in depotIds:
			productFile = None
			try:
				for d in ('localboot', 'netboot'):
					d = os.path.join(self.__depotConfigDir, depotId, 'products', d)
					if not os.path.isdir(d):
						logger.warning("Is not a directory: '%s'" % d)
						continue
					for f in os.listdir(d):
						if (f == productId):
							productFile = os.path.join(d, f)
							break
			except OSError, e:
				raise BackendIOError(e)
			
			if not productFile:
				raise BackendMissingDataError("Cannot delete product property definitions of product '%s': no such product" % productId)
			
			product = Product()
			product.readControlFile(productFile)
			product.productProperties = []
			product.writeControlFile(productFile)
			
		
	def createProductPropertyDefinition(self, productId, name, description=None, defaultValue=None, possibleValues=[], depotIds=[]):
		
		productId = productId.lower()
		if not depotIds:
			depotIds = self.getDepotIds_list()
		
		for depotId in depotIds:
			productFile = None
			try:
				for d in ('localboot', 'netboot'):
					d = os.path.join(self.__depotConfigDir, depotId, 'products', d)
					if not os.path.isdir(d):
						logger.warning("Is not a directory: '%s'" % d)
						continue
					for f in os.listdir(d):
						if (f == productId):
							productFile = os.path.join(d, f)
							break
			except OSError, e:
				raise BackendIOError(e)
			
			if not productFile:
				raise BackendMissingDataError("Cannot create product property definition for product '%s': no such product" % productId)
			
			logger.debug("Creating product property definition for product '%s': name '%s', description: '%s', defaultValue: '%s', possibleValues: %s" \
						% (productId, name, description, defaultValue, possibleValues) )
			product = Product()
			product.readControlFile(productFile)
			product.productProperties.append(
				ProductProperty(productId	= productId, 
						name		= name,
						description	= description,
						possibleValues	= possibleValues,
						defaultValue	= defaultValue
				)
			)
			product.writeControlFile(productFile)
		
	def getProductProperties_hash(self, productId, objectId = None):
		productId = productId.lower()
		
		if not objectId:
			objectId = self.getDepotId()
		
		properties = {}
		
		if objectId in self.getDepotIds_list():
			for prop in self.getProductPropertyDefinitions_listOfHashes(productId, objectId):
				properties[prop['name'].lower()] = prop.get('default')
			return properties
		
		for prop in self.getProductPropertyDefinitions_listOfHashes(productId, self.getDepotId(objectId)):
			properties[prop['name'].lower()] = prop.get('default')
		
		ini = self.readIniFile(self.getClientIniFile(objectId))
				
		try:
			for (key, value) in ini.items(productId + "-install"):
				if properties.has_key(key.lower()):
					properties[key.lower()] = value
				else:
					logger.warning("Property '%s' in file '%s' not available for product '%s'" % (key, iniFile, productId))
			
		except ConfigParser.NoSectionError, e:
			# Section <productId>-install does not exist => try the next ini-file
			logger.info("No section '%s-install' in ini-file '%s'" % (productId, self.getClientIniFile(objectId)))
		
		return properties
		
	def setProductProperties(self, productId, properties, objectId = None):
		productId = productId.lower()
		
		props = {}
		for (key, value) in properties.items():
			props[key.lower()] = value
		properties = props
		
		if not objectId:
			objectId = self.getDepotId()
		
		if objectId in self.getDepotIds_list():
			propDefs = self.getProductPropertyDefinitions_listOfHashes(productId, objectId)
			self.deleteProductPropertyDefinitions(productId, depotIds=[ objectId ])
			for i in range(len(propDefs)):
				if properties.has_key(propDefs[i]['name'].lower()):
					propDefs[i]['default'] = properties[propDefs[i]['name'].lower()]
				self.createProductPropertyDefinition(
							productId = 		productId, 
							name = 			propDefs[i]['name'].lower(),
							description = 		propDefs[i].get('description'),
							defaultValue =		propDefs[i].get('default'),
							possibleValues =	propDefs[i].get('values'),
							depotIds =		[ objectId ])
		else:
			iniFile = self.getClientIniFile(objectId)
			
			# Read the ini file or create if not exists
			try:
				ini = self.readIniFile(iniFile)
			except BackendIOError:
				self.createFile(iniFile, mode=0660)
				ini = self.readIniFile(iniFile)
			
			# Remove section if exists
			if ini.has_section(productId + "-install"):
				ini.remove_section(productId.lower() + "-install")
			# Add section
			ini.add_section(productId + "-install")
			
			# Set all properties
			for (key, value) in properties.items():
				ini.set(productId + "-install", key, value)
				
			self.writeIniFile(iniFile, ini)
		
	def deleteProductProperty(self, productId, property, objectId = None):
		productId = productId.lower()
		property = property.lower()
		if not objectId:
			objectId = self.getDepotId()
		
		
		iniFiles = []
		if objectId in self.getDepotIds_list():
			self.deleteProductPropertyDefinition(productId = productId, name = property, depotIds = [ objectId ])
			for clientId in self.getClientIds_list(None, objectId):
				iniFiles.append( self.getClientIniFile(clientId) )
		else:
			iniFiles = [ self.getClientIniFile(objectId) ]
		
		errorList = []
		for iniFile in iniFiles:
			ini = None
			try:
				ini = self.readIniFile(iniFile)
			except BackendIOError, e:
				error = "Cannot delete product property '%s' for product '%s' from ini-file '%s': %s" \
							% (property, productId, iniFile, e)
				logger.error(error)
				errorList.append(error)
				continue
			
			if ini.has_section(productId + "-install"):
				if ini.has_option(productId.lower() + "-install", property):
					ini.remove_option(productId.lower() + "-install", property)
				
				if (len(ini.items(productId.lower() + "-install")) == 0):
					# Remove empty section
					ini.remove_section(productId + "-install")
			
			# Write ini file
			try:
				self.writeIniFile(iniFile, ini)
			except BackendIOError, e:
				error = "Cannot delete product property '%s' for product '%s' from ini-file '%s': %s" \
							% (property, productId, iniFile, e)
				logger.error(error)
				errorList.append(error)
				continue
		
		if (len(errorList) > 0):
			raise BackendIOError('\n'.join(errorList))
		
		
	def deleteProductProperties(self, productId, objectId = None):
		productId = productId.lower()
		if not objectId:
			objectId = self.getDepotId()
		
		iniFiles = []
		if objectId in self.getDepotIds_list():
			self.deleteProductPropertyDefinitions(productId = productId, depotIds = [ objectId ])
			for clientId in self.getClientIds_list(None, objectId):
				iniFiles.append( self.getClientIniFile(clientId) )
		else:
			iniFiles = [ self.getClientIniFile(objectId) ]
		
		errorList = []
		for iniFile in iniFiles:
			ini = None
			try:
				ini = self.readIniFile(iniFile)
			except BackendIOError, e:
				error = "Cannot delete product properties for product '%s' from ini-file '%s': %s" % (productId, iniFile, e)
				logger.error(error)
				errorList.append(error)
				continue
			
			if ini.has_section(productId + "-install"):
				ini.remove_section(productId + "-install")
			
			# Write ini file
			try:
				self.writeIniFile(iniFile, ini)
			except BackendIOError, e:
				error = "Cannot delete product properties for product '%s' from ini-file '%s': %s" % (productId, iniFile, e)
				logger.error(error)
				errorList.append(error)
				continue
		
		if (len(errorList) > 0):
			raise BackendIOError('\n'.join(errorList))
			
	def getProductDependencies_listOfHashes(self, productId = None, depotId=None):
		if productId:
			productId = productId.lower()
		
		if not depotId:
			depotId = self.getDepotId()
		
		dependencies = []
		productFiles = []
		
		try:
			for d in ('localboot', 'netboot'):
				d = os.path.join(self.__depotConfigDir, depotId, 'products', d)
				if not os.path.isdir(d):
					logger.warning("Is not a directory: '%s'" % d)
					continue
				for f in os.listdir(d):
					if not productId or (f == productId):
						productFiles.append( os.path.join(d, f) )
		
		except OSError, e:
			raise BackendIOError(e)
		
		if productId and not productFiles:
			raise BackendMissingDataError("Product '%s' does not exist" % productId)
		
		for productFile in productFiles:
			product = Product()
			product.readControlFile(productFile)
			for dep in product.productDependencies:
				dependencies.append( {
					'productId':			dep.productId,
					'action': 			dep.action,
					'requiredProductId': 		dep.requiredProductId or '',
					'requiredProductClassId': 	dep.requiredProductClassId or '',
					'requiredAction': 		dep.requiredAction or '',
					'requiredInstallationStatus': 	dep.requiredInstallationStatus or '',
					'requirementType': 		dep.requirementType or '',
				} )
		
		return dependencies
	
	
	def createProductDependency(self, productId, action, requiredProductId="", requiredProductClassId="", requiredAction="", requiredInstallationStatus="", requirementType="", depotIds=[]):
		
		productId = productId.lower()
		requiredProductId = requiredProductId.lower()
		if not depotIds:
			depotIds = self.getDepotIds_list()
		
		try:
			pd = ProductDependency(productId, action, requiredProductId, requiredProductClassId, 
						requiredAction, requiredInstallationStatus, requirementType)
		except Exception, e:
			raise BackendBadValueError(e)
		
		for depotId in depotIds:
			productFile = None
			try:
				for d in ('localboot', 'netboot'):
					d = os.path.join(self.__depotConfigDir, depotId, 'products', d)
					if not os.path.isdir(d):
						logger.warning("Is not a directory: '%s'" % d)
						continue
					for f in os.listdir(d):
						if (f == productId):
							productFile = os.path.join(d, f)
							break
			except OSError, e:
				raise BackendIOError(e)
			
			if not productFile:
				raise BackendMissingDataError("Product '%s' does not exist" % productId)
			
			product = Product()
			product.readControlFile(productFile)
			product.productDependencies.append(pd)
			product.writeControlFile(productFile)
		
	def deleteProductDependency(self, productId, action="", requiredProductId="", requiredProductClassId="", requirementType="", depotIds=[]):
		
		productId = productId.lower()
		requiredProductId = requiredProductId.lower()
		
		if action and not action in getPossibleProductActions():
			raise BackendBadValueError("Action '%s' is not known" % action)
		#if not requiredProductId and not requiredProductClassId:
		#	raise BackendBadValueError("Either a required product or a required productClass must be set")
		if requirementType and requirementType not in getPossibleRequirementTypes():
			raise BackendBadValueError("Requirement type '%s' is not known" % requirementType)
		
		if not depotIds:
			depotIds = self.getDepotIds_list()
		
		for depotId in depotIds:
			productFile = None
			num = -1
			try:
				for d in ('localboot', 'netboot'):
					d = os.path.join(self.__depotConfigDir, depotId, 'products', d)
					if not os.path.isdir(d):
						logger.warning("Is not a directory: '%s'" % d)
						continue
					for f in os.listdir(d):
						if (f == productId):
							productFile = os.path.join(d, f)
							break
			except OSError, e:
				raise BackendIOError(e)
			
			if not productFile:
				raise BackendMissingDataError("Cannot delete product dependency no such product '%s'" % productId )
			
			product = Product()
			product.readControlFile(productFile)
			if (len(product.productDependencies) == 0):
				logger.warning("Cannot delete product dependency of product '%s': no dependencies exist" % productId )
				return
			
			for i in range(len(product.productDependencies)):
				if ( (not action or (product.productDependencies[i].action == action)) and
				     (not requiredProductId or (product.productDependencies[i].requiredProductId == requiredProductId)) and
				     (not requiredProductClassId or (product.productDependencies[i].requiredProductClassId == requiredProductClassId)) and
				     (not requirementType or (product.productDependencies[i].requirementType == requirementType)) ):
					num = i
			if (num == -1):
				raise BackendIOError("Cannot delete product dependency of product '%s': no such product dependency" % productId )
			
			del product.productDependencies[num]
			product.writeControlFile(productFile)
		
	
	def createLicenseKey(self, productId, licenseKey):
		productId = productId.lower()
		
		# Read the ini file or create if not exists
		try:
			ini = self.readIniFile(self.__licensesFile)
		except BackendIOError:
			logger.warning("Cannot read license file '%s', trying to create" % self.__licensesFile)
			self.createFile(self.__licensesFile, mode=0660)
			ini = self.readIniFile(self.__licensesFile)
		
		if not ini.has_section(productId):
			ini.add_section(productId)
		
		ini.set(productId, licenseKey, '')
		
		# Write back ini file
		self.writeIniFile(self.__licensesFile, ini)
		
	def getLicenseKeys_listOfHashes(self, productId):
		productId = productId.lower()
		
		# Read the ini file
		try:
			ini = self.readIniFile(self.__licensesFile)
		except BackendIOError, e:
			logger.error("Cannot get license keys for product '%s': %s" % (productId, e))
			return []
		
		if not ini.has_section(productId):
			logger.error("Cannot get license keys for product '%s': Section missing" % productId)
			return []
		
		licenses = []
		for (key, value) in ini.items(productId):
			licenses.append( { "licenseKey": key, "hostId": value } )
		return licenses

	def getLicenseKey(self, productId, clientId):
		productId = productId.lower()
		
		for (key, value) in self.getProductProperties_hash(productId, clientId).items():
			if (key.lower() == 'productkey'):
				return value
		
		freeLicenses = []
		for license in self.getLicenseKeys_listOfHashes(productId):
			hostId = license.get('hostId', '')
			if not hostId:
				freeLicenses.append(license.get('licenseKey', ''))
			elif (hostId == clientId):
				logger.info("Returning licensekey for product '%s' which is assigned to host '%s'"
						% (productId, clientId))
				return license.get('productkey', '')
		
		if (len(freeLicenses) > 0):
			logger.debug( "%s free license(s) found for product '%s'" % (len(freeLicenses), productId) )
			return freeLicenses[0]
		
		raise BackendMissingDataError("No more licenses available for product '%s'" % productId)
	
	
	def deleteLicenseKey(self, productId, licenseKey):
		productId = productId.lower()
		if productId in self.getProductIds_list('netboot'):
			raise NotImplementedError("License managment for netboot-products not yet supported")
		
		# Read the ini file
		try:
			ini = self.readIniFile(self.__licensesFile)
		except BackendIOError, e:
			logger.error("Cannot delete license key: %s" % e)
			return
		
		if not ini.has_section(productId):
			logger.error("Cannot delete license key: No section '%s' in file '%s'" \
						% (productId, self.__licensesFile))
			return
		
		if ini.has_option(productId, licenseKey):
			ini.remove_option(productId, licenseKey)
			
			# Write back ini file
			self.writeIniFile(self.__licensesFile, ini)
<|MERGE_RESOLUTION|>--- conflicted
+++ resolved
@@ -32,11 +32,7 @@
    @license: GNU General Public License version 2
 """
 
-<<<<<<< HEAD
-__version__ = '0.2.6.3'
-=======
-__version__ = '0.2.7.2'
->>>>>>> 76c617a3
+__version__ = '0.2.7.4'
 
 # Imports
 import socket, os, time, re, ConfigParser, json, StringIO, stat
@@ -95,7 +91,7 @@
 		
 		if os.name == 'nt':
 			windefaultdir = os.getenv("ProgramFiles")+'\opsi.org\opsiconfd'
-			self.__pclogDir = windefaultdir + '\\pclog'
+			self.__logDir = windefaultdir + '\\opsi\\logs'
 			self.__pckeyFile = windefaultdir + '\\opsi\\pckeys'
 			self.__passwdFile = windefaultdir + '\\opsi\\passwd'
 			self.__groupsFile = windefaultdir + '\\opsi\\config\\clientgroups.ini'
@@ -106,10 +102,11 @@
 			self.__clientTemplatesDir = windefaultdir + '\\opsi\\config\\templates'
 			self.__defaultClientTemplateFile = windefaultdir + '\\opsi\\config\\templates\\pcproto.ini'
 			self.__productLockFile = windefaultdir + '\\opsi\\config\\depots\\product.locks'
+			self.__auditInfoDir = windefaultdir + '\\opsi\\audit'
 		else:
 			self.__pckeyFile = '/etc/opsi/pckeys'
 			self.__passwdFile = '/etc/opsi/passwd'
-			self.__pclogDir = '/var/lib/opsi/log'
+			self.__logDir = '/var/log/opsi'
 			self.__groupsFile = '/var/lib/opsi/config/clientgroups.ini'
 			self.__licensesFile = '/var/lib/opsi/config/licenses.ini'
 			self.__clientConfigDir = '/var/lib/opsi/config/clients'
@@ -118,10 +115,11 @@
 			self.__clientTemplatesDir = '/var/lib/opsi/config/templates'
 			self.__defaultClientTemplateFile = '/var/lib/opsi/config/templates/pcproto.ini'
 			self.__productLockFile = '/var/lib/opsi/config/depots/product.locks'
+			self.__auditInfoDir = '/var/lib/opsi/audit'
 		
 		# Parse arguments
 		for (option, value) in args.items():
-			if   (option.lower() == 'pclogdir'):			self.__pclogDir = value
+			if   (option.lower() == 'logdir'):			self.__logDir = value
 			elif (option.lower() == 'pckeyfile'):			self.__pckeyFile = value
 			elif (option.lower() == 'passwdfile'):			self.__passwdFile = value
 			elif (option.lower() == 'groupsfile'): 		self.__groupsFile = value
@@ -130,6 +128,7 @@
 			elif (option.lower() == 'clientconfigdir'): 		self.__clientConfigDir = value
 			elif (option.lower() == 'globalconfigfile'):		self.__globalConfigFile = value
 			elif (option.lower() == 'depotconfigdir'): 		self.__depotConfigDir = value
+			elif (option.lower() == 'auditinfodir'): 		self.__auditInfoDir = value
 			elif (option.lower() == 'clienttemplatesdir'): 	self.__clientTemplatesDir = value
 			elif (option.lower() == 'defaultclienttemplatefile'): 	self.__defaultClientTemplateFile = value
 			elif (option.lower() == 'productlockfile'): 		self.__productLockFile = value
@@ -271,6 +270,53 @@
 	def getDepotIniFile(self, depotId):
 		return os.path.join(self.__depotConfigDir, depotId, 'depot.ini')
 	
+	
+	# -------------------------------------------------
+	# -     LOGGING                                   -
+	# -------------------------------------------------
+	def writeLog(self, type, data, objectId=None, append=True):
+		if type not in ('bootimage'):
+			raise BackendBadValueError("Unkown log type '%s'" % type)
+		
+		if not objectId and type in ('bootimage'):
+			raise BackendBadValueError("Log type '%s' requires objectId" % type)
+		
+		if not os.path.exists( os.path.join(self.__logDir, type) ):
+			mkdir(os.path.join(self.__logDir, type), mode=0770)
+		
+		if objectId and (objectId.find('/') != -1):
+			raise BackendBadValueError("Bad objectId '%s'" % objectId)
+			
+		logFile = ''
+		if (type == 'bootimage'):
+			logFile = os.path.join(self.__logDir, type, objectId + '.log')
+		
+		f = None
+		if append:
+			f = open(logFile, 'a+')
+		else:
+			f = open(logFile, 'w')
+		f.write(data)
+		f.close()
+		os.chmod(logFile, 0640)
+		
+	def readLog(self, type, objectId=None):
+		if type not in ('bootimage'):
+			raise BackendBadValueError('Unkown log type %s' % type)
+		
+		if not objectId and type in ('bootimage'):
+			raise BackendBadValueError("Log type '%s' requires objectId" % type)
+		
+		if objectId and (objectId.find('/') != -1):
+			raise BackendBadValueError("Bad objectId '%s'" % objectId)
+		
+		logFile = os.path.join(self.__logDir, type, objectId + '.log')
+		data = ''
+		logFile = open(logFile)
+		data = logFile.read()
+		logFile.close()
+		return data
+		
 	# -------------------------------------------------
 	# -     GENERAL CONFIG                            -
 	# -------------------------------------------------
@@ -639,7 +685,7 @@
 		hostId = hostId.lower()
 		ini = None
 		try:
-			ini = self.readIniFile( "%s.sw" % os.path.join(self.__pclogDir, hostId) )
+			ini = self.readIniFile( "%s.sw" % os.path.join(self.__auditInfoDir, hostId) )
 		except BackendIOError, e:
 			logger.warning("No software info for host '%s' found: %s" % (hostId, e))
 			return []
@@ -663,7 +709,7 @@
 		
 		self.deleteSoftwareInformation(hostId)
 		
-		iniFile = "%s.sw" % os.path.join(self.__pclogDir, hostId)
+		iniFile = "%s.sw" % os.path.join(self.__auditInfoDir, hostId)
 		
 		if not os.path.exists(iniFile):
 			self.createFile(iniFile, 0660)
@@ -679,62 +725,19 @@
 	def deleteSoftwareInformation(self, hostId):
 		hostId = hostId.lower()
 		try:
-			self.deleteFile( "%s.sw" % os.path.join(self.__pclogDir, hostId) )
+			self.deleteFile( "%s.sw" % os.path.join(self.__auditInfoDir, hostId) )
 		except Exception, e:
 			logger.error("Failed to delete software information for host '%s': %s" % (hostId, e))
 		
 	def getHardwareInformation_listOfHashes(self, hostId):
 		# Deprecated
-		try:
-			ini = self.readIniFile( "%s.hw" % os.path.join(self.__pclogDir, self.getHostname(hostId)) )
-		except BackendIOError, e:
-			logger.warning("No hardware info for host '%s' found: %s" % (hostId, e))
-			return []
-		except ConfigParser.MissingSectionHeaderError, e:
-			logger.warning("Hardware info file of host '%s' is no ini file: %s" % (hostId, e))
-			f = self.openFile( "%s.hw" % os.path.join(self.__pclogDir, self.getHostname(hostId)) )
-			content = f.read()
-			f.close()
-			return [ { "hardwareinfo": content } ]
-			
-			
-		hardware = []
-		
-		for section in ini.sections():
-			info = {}
-			info['id'] = section
-			for (key, value) in ini.items(section, raw=True):
-				if   (key.lower() == 'busaddress'):			key = 'busAddress'
-				elif (key.lower() == 'macaddress'):			key = 'macAddress'
-				elif (key.lower() == 'subsystemvendor'):		key = 'subsystemVendor'
-				elif (key.lower() == 'subsystemname'):			key = 'subsystemName'
-				elif (key.lower() == 'externalclock'):			key = 'externalClock'
-				elif (key.lower() == 'maxspeed'):			key = 'maxSpeed'
-				elif (key.lower() == 'currentspeed'):			key = 'currentSpeed'
-				elif (key.lower() == 'totalwidth'):			key = 'totalWidth'
-				elif (key.lower() == 'datawidth'):			key = 'dataWidth'
-				elif (key.lower() == 'formfactor'):			key = 'formFactor'
-				elif (key.lower() == 'banklocator'):			key = 'bankLocator'
-				elif (key.lower() == 'internalconnectorname'):		key = 'internalConnectorName'
-				elif (key.lower() == 'internalconnectortype'):		key = 'internalConnectorType'
-				elif (key.lower() == 'externalconnectorname'):		key = 'externalConnectorName'
-				elif (key.lower() == 'externalconnectortype'):		key = 'externalConnectorType'
-				try:
-					info[key] = json.read(value)
-				except Exception, e:
-					info[key] = ''
-					logger.warning("File: %s, section: '%s', option '%s': %s" \
-							% ( os.path.join(self.__pclogDir, self.getHostname(hostId)), section, key, e))
-			
-			hardware.append(info)
-		
-		return hardware
+		return []
 	
 	def getHardwareInformation_hash(self, hostId):
 		hostId = hostId.lower()
 		ini = None
 		try:
-			ini = self.readIniFile( "%s.hw" % os.path.join(self.__pclogDir, hostId) )
+			ini = self.readIniFile( "%s.hw" % os.path.join(self.__auditInfoDir, hostId) )
 		except BackendIOError, e:
 			logger.warning("No hardware info for host '%s' found: %s" % (hostId, e))
 			return []
@@ -764,7 +767,7 @@
 		
 		self.deleteHardwareInformation(hostId)
 		
-		iniFile = "%s.hw" % os.path.join(self.__pclogDir, hostId)
+		iniFile = "%s.hw" % os.path.join(self.__auditInfoDir, hostId)
 		
 		if not os.path.exists(iniFile):
 			self.createFile(iniFile, 0660)
@@ -787,7 +790,7 @@
 	def deleteHardwareInformation(self, hostId):
 		hostId = hostId.lower()
 		try:
-			self.deleteFile( "%s.hw" % os.path.join(self.__pclogDir, hostId) )
+			self.deleteFile( "%s.hw" % os.path.join(self.__auditInfoDir, hostId) )
 		except Exception, e:
 			logger.error("Failed to delete hardware information for host '%s': %s" % (hostId, e))
 	
